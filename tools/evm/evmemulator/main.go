// Copyright 2020 IOTA Stiftung
// SPDX-License-Identifier: Apache-2.0

package main

import (
	"crypto/ecdsa"
	"encoding/hex"
	"fmt"
	"net/http"
	"os"

	"github.com/ethereum/go-ethereum/crypto"
	"github.com/spf13/cobra"

	"github.com/iotaledger/wasp/components/app"
	"github.com/iotaledger/wasp/packages/evm/jsonrpc"
	"github.com/iotaledger/wasp/packages/isc"
	"github.com/iotaledger/wasp/packages/kv/codec"
	"github.com/iotaledger/wasp/packages/kv/dict"
	"github.com/iotaledger/wasp/packages/metrics"
	"github.com/iotaledger/wasp/packages/origin"

	"github.com/iotaledger/wasp/packages/solo"
	"github.com/iotaledger/wasp/packages/vm/core/evm/emulator"
	"github.com/iotaledger/wasp/tools/wasp-cli/log"
)

type soloContext struct {
	cleanup []func()
}

func (s *soloContext) cleanupAll() {
	for i := len(s.cleanup) - 1; i >= 0; i-- {
		s.cleanup[i]()
	}
}

func (s *soloContext) Cleanup(f func()) {
	s.cleanup = append(s.cleanup, f)
}

func (*soloContext) Errorf(format string, args ...interface{}) {
	log.Printf("error: "+format, args)
}

func (*soloContext) FailNow() {
	os.Exit(1)
}

func (s *soloContext) Fatalf(format string, args ...any) {
	log.Printf("fatal: "+format, args)
	s.FailNow()
}

func (*soloContext) Helper() {
}

func (*soloContext) Logf(format string, args ...any) {
	log.Printf(format, args...)
}

func (*soloContext) Name() string {
	return "evmemulator"
}

<<<<<<< HEAD
=======
func init() {
	parameters.InitL1(parameters.L1ForTesting)
}

var listenAddress string = ":8545"

>>>>>>> 2e9648c7
func main() {
	cmd := &cobra.Command{
		Args:  cobra.NoArgs,
		Run:   start,
		Use:   "evmemulator",
		Short: "evmemulator runs a JSONRPC server with Solo as backend",
		Long: fmt.Sprintf(`evmemulator runs a JSONRPC server with Solo as backend.

evmemulator does the following:

- Starts an ISC chain in a Solo environment
- Initializes 10 ethereum accounts with funds (private keys and addresses printed after init)
- Starts a JSONRPC server at http://localhost:8545 (websocket: ws://localhost:8545/ws)

You can connect any Ethereum tool (eg Metamask) to this JSON-RPC server and use it for testing Ethereum contracts.

Note: chain data is stored in-memory and will be lost upon termination.
`,
		),
	}

	log.Init(cmd)
	cmd.PersistentFlags().StringVarP(&listenAddress, "listen", "l", ":8545", "listen address")

	err := cmd.Execute()
	log.Check(err)
}

func initSolo() (*soloContext, *solo.Chain) {
	ctx := &soloContext{}

	env := solo.New(ctx, &solo.InitOptions{Debug: log.DebugFlag, PrintStackTrace: log.DebugFlag})

	chainOwner, chainOwnerAddr := env.NewKeyPairWithFunds()
	chain, _ := env.NewChainExt(chainOwner, 1*isc.Million, 0, "evmemulator", dict.Dict{
		origin.ParamChainOwner:      isc.NewAgentID(chainOwnerAddr).Bytes(),
		origin.ParamEVMChainID:      codec.Uint16.Encode(1074),
		origin.ParamBlockKeepAmount: codec.Int32.Encode(emulator.BlockKeepAll),
		origin.ParamWaspVersion:     codec.String.Encode(app.Version),
	})
	return ctx, chain
}

func createAccounts(chain *solo.Chain) (accounts []*ecdsa.PrivateKey) {
	log.Printf("creating accounts with funds...\n")
	header := []string{"private key", "address"}
	var rows [][]string
	for i := 0; i < len(solo.EthereumAccounts); i++ {
		pk, addr := chain.EthereumAccountByIndexWithL2Funds(i)
		accounts = append(accounts, pk)
		rows = append(rows, []string{hex.EncodeToString(crypto.FromECDSA(pk)), addr.String()})
	}
	log.PrintTable(header, rows)
	return accounts
}

func start(cmd *cobra.Command, args []string) {
	ctx, chain := initSolo()
	defer ctx.cleanupAll()

	accounts := createAccounts(chain)

	jsonRPCServer, err := jsonrpc.NewServer(
		chain.EVM(),
		jsonrpc.NewAccountManager(accounts),
		metrics.NewChainWebAPIMetricsProvider().CreateForChain(chain.ChainID),
		jsonrpc.ParametersDefault(),
	)
	log.Check(err)

	mux := http.NewServeMux()
	mux.Handle("/ws", http.HandlerFunc(func(w http.ResponseWriter, req *http.Request) {
		jsonRPCServer.WebsocketHandler([]string{"*"}).ServeHTTP(w, req)
	}))
	mux.Handle("/", jsonRPCServer)

	s := &http.Server{
		Addr:    listenAddress,
		Handler: mux,
	}
	log.Printf("starting JSONRPC server on %s...\n", listenAddress)
	err = s.ListenAndServe()
	log.Check(err)
}<|MERGE_RESOLUTION|>--- conflicted
+++ resolved
@@ -64,15 +64,8 @@
 	return "evmemulator"
 }
 
-<<<<<<< HEAD
-=======
-func init() {
-	parameters.InitL1(parameters.L1ForTesting)
-}
-
 var listenAddress string = ":8545"
 
->>>>>>> 2e9648c7
 func main() {
 	cmd := &cobra.Command{
 		Args:  cobra.NoArgs,
