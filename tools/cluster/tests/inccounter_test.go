--- conflicted
+++ resolved
@@ -83,11 +83,7 @@
 	for i := 0; i < numRequests; i++ {
 		tx, err := e.chainClient().Post1Request(incHname, entryPoint)
 		require.NoError(t, err)
-<<<<<<< HEAD
-		_, err = e.Chain.CommitteeMultiClient().WaitUntilAllRequestsProcessedSuccessfully(e.Chain.ChainID, tx, 30*time.Second)
-=======
-		receipts, err := e.chain.CommitteeMultiClient().WaitUntilAllRequestsProcessed(e.chain.ChainID, tx, 30*time.Second)
->>>>>>> c130310b
+		receipts, err := e.Chain.CommitteeMultiClient().WaitUntilAllRequestsProcessed(e.Chain.ChainID, tx, 30*time.Second)
 		require.NoError(t, err)
 		require.Equal(t, 1, len(receipts))
 		require.Contains(t, receipts[0].TranslatedError, vm.ErrTargetEntryPointNotFound.MessageFormat())
@@ -186,15 +182,10 @@
 		varNumRepeats: numRepeats,
 	})
 
-<<<<<<< HEAD
+	e.waitUntilCounterEquals(incHname, numRepeats+1, 30*time.Second)
+
 	for i := range e.Chain.CommitteeNodes {
 		b, err := e.Chain.GetStateVariable(incHname, varCounter, i)
-=======
-	e.waitUntilCounterEquals(incHname, numRepeats+1, 30*time.Second)
-
-	for i := range e.chain.CommitteeNodes {
-		b, err := e.chain.GetStateVariable(incHname, varCounter, i)
->>>>>>> c130310b
 		require.NoError(t, err)
 		counterValue, err := codec.DecodeInt64(b, 0)
 		require.NoError(t, err)
