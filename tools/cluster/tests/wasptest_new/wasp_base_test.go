package wasptest

import (
	"bytes"
<<<<<<< HEAD
	"github.com/iotaledger/wasp/packages/coretypes"
=======
	"testing"
	"time"

	"github.com/iotaledger/wasp/packages/kv"
>>>>>>> 04036bb2
	"github.com/iotaledger/wasp/packages/kv/codec"
	"github.com/iotaledger/wasp/packages/kv/dict"
	"github.com/iotaledger/wasp/packages/util"
	"github.com/iotaledger/wasp/packages/vm/builtinvm/root"
	"github.com/iotaledger/wasp/packages/vm/examples"
	"github.com/iotaledger/wasp/packages/vm/examples/inccounter"
	"github.com/iotaledger/wasp/plugins/wasmtimevm"
	"github.com/stretchr/testify/require"
)

func TestDeployChain(t *testing.T) {
	clu := setup(t, "test_cluster")

	err := clu.ListenToMessages(map[string]int{
		"chainrec":            2,
		"active_committee":    1,
		"dismissed_committee": 0,
		"state":               2,
		"request_in":          1,
		"request_out":         2,
	})
	check(err, t)

	chain, err := clu.DeployDefaultChain()
	check(err, t)

	if !clu.WaitUntilExpectationsMet() {
		t.Fail()
	}

	chain.WithSCState(root.Hname, func(host string, blockIndex uint32, state codec.ImmutableMustCodec) bool {
		require.EqualValues(t, 1, blockIndex)
		require.EqualValues(t, []byte{0xFF}, state.Get(root.VarStateInitialized))

		chid, _ := state.GetChainID(root.VarChainID)
		require.EqualValues(t, &chain.ChainID, chid)

		desc, _ := state.GetString(root.VarDescription)
		require.EqualValues(t, chain.Description, desc)

		contractRegistry := state.GetMap(root.VarContractRegistry)
		require.EqualValues(t, 1, contractRegistry.Len())

		crBytes := contractRegistry.GetAt(root.Hname.Bytes())
		require.NotNil(t, crBytes)
		require.True(t, bytes.Equal(crBytes, util.MustBytes(root.GetRootContractRecord())))

		return true
	})
}

func TestDeployContractOnly(t *testing.T) {
	clu := setup(t, "test_cluster")

	err := clu.ListenToMessages(map[string]int{
		"chainrec":            2,
		"active_committee":    1,
		"dismissed_committee": 0,
		"state":               2,
		"request_in":          1,
		"request_out":         2,
	})
	check(err, t)

	chain, err := clu.DeployDefaultChain()
	check(err, t)

	name := "inncounter1"
	hname := coretypes.Hn(name)
	description := "testing contract deployment with inccounter"

	_, err = chain.DeployBuiltinContract(name, examples.VMType, inccounter.ProgramHash, description, map[string]interface{}{
		inccounter.VarCounter: 42,
		root.ParamName:        name,
	})
	check(err, t)

	if !clu.WaitUntilExpectationsMet() {
		t.Fail()
	}

	chain.WithSCState(root.Hname, func(host string, blockIndex uint32, state codec.ImmutableMustCodec) bool {
		require.EqualValues(t, 2, blockIndex)
		contractRegistry := state.GetMap(root.VarContractRegistry)
		require.EqualValues(t, 2, contractRegistry.Len())

		crBytes := contractRegistry.GetAt(root.Hname.Bytes())
		require.NotNil(t, crBytes)
		require.True(t, bytes.Equal(crBytes, util.MustBytes(root.GetRootContractRecord())))

		crBytes = contractRegistry.GetAt(hname.Bytes())
		require.NotNil(t, crBytes)
		cr, err := root.DecodeContractRecord(crBytes)
		check(err, t)

		require.EqualValues(t, examples.VMType, cr.VMType)
		require.EqualValues(t, description, cr.Description)
		require.EqualValues(t, 0, cr.NodeFee)
		require.EqualValues(t, cr.Name, name)

		return true
	})
<<<<<<< HEAD
	chain.WithSCState(hname, func(host string, blockIndex uint32, state codec.ImmutableMustCodec) bool {
=======

	chain.WithSCState(1, func(host string, blockIndex uint32, state codec.ImmutableMustCodec) bool {
		t.Logf("Verifying state of SC 1, node %s blockIndex %d", host, blockIndex)

>>>>>>> 04036bb2
		counterValue, _ := state.GetInt64(inccounter.VarCounter)
		require.EqualValues(t, 42, counterValue)
		return true
	})

	// test calling root.FuncFindContractByName view function using client
	ret, err := chain.Cluster.WaspClient(0).StateView(
		chain.ContractID(0),
		root.FuncFindContractByName,
		dict.FromGoMap(map[kv.Key][]byte{
			root.ParamName: codec.EncodeString("testIncCounter"),
		}),
	)
	check(err, t)
	index, ok := codec.NewMustCodec(ret).GetInt64(root.ParamIndex)
	require.True(t, ok)
	require.EqualValues(t, 1, index)
}

func TestDeployContractAndSpawn(t *testing.T) {
	clu := setup(t, "test_cluster")

	err := clu.ListenToMessages(map[string]int{
		"chainrec":            2,
		"active_committee":    1,
		"dismissed_committee": 0,
		"state":               2,
		"request_in":          1,
		"request_out":         2,
	})
	check(err, t)

	chain, err := clu.DeployDefaultChain()
	check(err, t)

	description := "testing contract deployment with inccounter"
	name := "inncounter1"
	hname := coretypes.Hn(name)

	_, err = chain.DeployBuiltinContract(name, examples.VMType, inccounter.ProgramHash, description, map[string]interface{}{
		inccounter.VarCounter: 42,
	})
	check(err, t)

	if !clu.WaitUntilExpectationsMet() {
		t.Fail()
	}

	chain.WithSCState(root.Hname, func(host string, blockIndex uint32, state codec.ImmutableMustCodec) bool {
		require.EqualValues(t, 2, blockIndex)
		contractRegistry := state.GetMap(root.VarContractRegistry)
		require.EqualValues(t, 2, contractRegistry.Len())
		//--
		crBytes := contractRegistry.GetAt(root.Hname.Bytes())
		require.NotNil(t, crBytes)
		require.True(t, bytes.Equal(crBytes, util.MustBytes(root.GetRootContractRecord())))
		//--
		crBytes = contractRegistry.GetAt(hname.Bytes())
		require.NotNil(t, crBytes)
		cr, err := root.DecodeContractRecord(crBytes)
		check(err, t)

		require.EqualValues(t, examples.VMType, cr.VMType)
		require.EqualValues(t, description, cr.Description)
		require.EqualValues(t, 0, cr.NodeFee)
		require.EqualValues(t, name, cr.Name)
		return true
	})
	chain.WithSCState(hname, func(host string, blockIndex uint32, state codec.ImmutableMustCodec) bool {
		counterValue, _ := state.GetInt64(inccounter.VarCounter)
		require.EqualValues(t, 42, counterValue)
		return true
	})

	nameNew := "spawnedContract"
	dscrNew := "spawned contract it is"
	hnameNew := coretypes.Hn(nameNew)
	// send 'spawn' request to the SC which was just deployed
	tx, err := chain.OwnerClient().PostRequest(hname, inccounter.EntryPointSpawn, nil, nil, map[string]interface{}{
		inccounter.VarName:        nameNew,
		inccounter.VarDescription: dscrNew,
	})
	check(err, t)

	err = chain.CommitteeMultiClient().WaitUntilAllRequestsProcessed(tx, 30*time.Second)
	check(err, t)

	chain.WithSCState(root.Hname, func(host string, blockIndex uint32, state codec.ImmutableMustCodec) bool {
		require.EqualValues(t, 3, blockIndex)
		contractRegistry := state.GetMap(root.VarContractRegistry)
		require.EqualValues(t, 3, contractRegistry.Len())
		//--
		crBytes := contractRegistry.GetAt(root.Hname.Bytes())
		require.NotNil(t, crBytes)
		require.True(t, bytes.Equal(crBytes, util.MustBytes(root.GetRootContractRecord())))
		//--
		crBytes = contractRegistry.GetAt(hname.Bytes())
		require.NotNil(t, crBytes)
		cr, err := root.DecodeContractRecord(crBytes)
		check(err, t)
		require.EqualValues(t, examples.VMType, cr.VMType)
		require.EqualValues(t, description, cr.Description)
		require.EqualValues(t, 0, cr.NodeFee)
		require.EqualValues(t, name, cr.Name)
		//--
		crBytes = contractRegistry.GetAt(hnameNew.Bytes())
		require.NotNil(t, crBytes)
		cr, err = root.DecodeContractRecord(crBytes)
		check(err, t)
		require.EqualValues(t, examples.VMType, cr.VMType)
		require.EqualValues(t, dscrNew, cr.Description)
		require.EqualValues(t, 0, cr.NodeFee)
		require.EqualValues(t, nameNew, cr.Name)
		return true
	})
	chain.WithSCState(hname, func(host string, blockIndex uint32, state codec.ImmutableMustCodec) bool {
		counterValue, _ := state.GetInt64(inccounter.VarCounter)
		require.EqualValues(t, 42, counterValue)
		return true
	})
	chain.WithSCState(coretypes.Hn(nameNew), func(host string, blockIndex uint32, state codec.ImmutableMustCodec) bool {
		counterValue, _ := state.GetInt64(inccounter.VarCounter)
		require.EqualValues(t, 44, counterValue)
		return true
	})

}

func TestDeployExternalContractOnly(t *testing.T) {
	clu := setup(t, "test_cluster")

	err := clu.ListenToMessages(map[string]int{
		"chainrec":            2,
		"active_committee":    1,
		"dismissed_committee": 0,
		"state":               2,
		"request_in":          1,
		"request_out":         2,
	})
	check(err, t)

	chain, err := clu.DeployDefaultChain()
	check(err, t)

	wasmName := "increment"
	hname := coretypes.Hn(wasmName)
	description := "Wasm PoC increment"
	err = deployContract(chain, wasmName, description, map[string]interface{}{
		inccounter.VarCounter: 42,
	})
	check(err, t)

	if !clu.WaitUntilExpectationsMet() {
		t.Fail()
	}

	chain.WithSCState(root.Hname, func(host string, blockIndex uint32, state codec.ImmutableMustCodec) bool {
		require.EqualValues(t, 2, blockIndex)

		contractRegistry := state.GetMap(root.VarContractRegistry)
		require.EqualValues(t, 2, contractRegistry.Len())
		//--
		crBytes := contractRegistry.GetAt(root.Hname.Bytes())
		require.NotNil(t, crBytes)
		require.True(t, bytes.Equal(crBytes, util.MustBytes(root.GetRootContractRecord())))

		crBytes = contractRegistry.GetAt(hname.Bytes())
		require.NotNil(t, crBytes)
		cr, err := root.DecodeContractRecord(crBytes)
		check(err, t)

		require.EqualValues(t, wasmtimevm.PluginName, cr.VMType)
		require.EqualValues(t, wasmName, cr.Name)
		require.EqualValues(t, description, cr.Description)
		require.EqualValues(t, 0, cr.NodeFee)
		return true
	})
	chain.WithSCState(hname, func(host string, blockIndex uint32, state codec.ImmutableMustCodec) bool {
		counterValue, _ := state.GetInt64(inccounter.VarCounter)
		require.EqualValues(t, 42, counterValue)
		return true

	})
}<|MERGE_RESOLUTION|>--- conflicted
+++ resolved
@@ -2,14 +2,7 @@
 
 import (
 	"bytes"
-<<<<<<< HEAD
 	"github.com/iotaledger/wasp/packages/coretypes"
-=======
-	"testing"
-	"time"
-
-	"github.com/iotaledger/wasp/packages/kv"
->>>>>>> 04036bb2
 	"github.com/iotaledger/wasp/packages/kv/codec"
 	"github.com/iotaledger/wasp/packages/kv/dict"
 	"github.com/iotaledger/wasp/packages/util"
@@ -112,14 +105,7 @@
 
 		return true
 	})
-<<<<<<< HEAD
-	chain.WithSCState(hname, func(host string, blockIndex uint32, state codec.ImmutableMustCodec) bool {
-=======
-
-	chain.WithSCState(1, func(host string, blockIndex uint32, state codec.ImmutableMustCodec) bool {
-		t.Logf("Verifying state of SC 1, node %s blockIndex %d", host, blockIndex)
-
->>>>>>> 04036bb2
+	chain.WithSCState(hname, func(host string, blockIndex uint32, state codec.ImmutableMustCodec) bool {
 		counterValue, _ := state.GetInt64(inccounter.VarCounter)
 		require.EqualValues(t, 42, counterValue)
 		return true
