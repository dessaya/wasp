import type { Contract } from 'web3-eth-contract';
import {
  web3,
} from 'svelte-web3';
import type { Eth } from 'web3-eth';
import { hNameFromString } from '../../../lib/hname';
import { evmAddressToAgentID } from '../../../lib/evm';
import { getBalanceParameters, withdrawParameters } from './../parameters';
import { getNativeTokenMetaData, type INativeToken } from '../../../lib/native_token';
import { type INFT, getNFTMetadata } from '../../../lib/nft';
import { Converter } from '@iota/util.js';
import { NativeTokenIDLength } from '../../../lib/constants';
import type { IndexerPluginClient, SingleNodeClient } from '@iota/iota.js';
import { gasFee, iscAbi, iscContractAddress } from './../constants';


import {
  Multicall,
  type ContractCallResults,
  type ContractCallContext,
} from 'ethereum-multicall';
import type Web3 from 'web3';

export type NFTDict = [string, string][];

export interface IWithdrawResponse {
  blockHash: string;
  blockNumber: number;
  contractAddress: string;
  cumulativeGasUsed: number;
  from: string;
  gasUsed: number;
  logsBloom: string;
  status: boolean;
  to: string;
  transactionHash: string;
  transactionIndex: number;
  events: unknown;
}

export class ISCMagic {
  private readonly contract: Contract;
  private readonly multicall: Contract;

  constructor(contract: Contract, multicall: Contract) {
    this.contract = contract;
    this.multicall = multicall;
  }

  public async getBaseTokens(eth: Eth, account: string): Promise<number> {
    const addressBalance = await eth.getBalance(account);
    const balance = BigInt(addressBalance) / BigInt(1e12);

    return Number(balance);
  }

  public async getNativeTokens(nodeClient: SingleNodeClient, indexerClient: IndexerPluginClient, account: string) {
    const accountsCoreContract = hNameFromString('accounts');
    const getBalanceFunc = hNameFromString('balance');
    const agentID = evmAddressToAgentID(account);

    const parameters = getBalanceParameters(agentID);

    const nativeTokenResult = await this.contract.methods
      .callView(accountsCoreContract, getBalanceFunc, parameters)
      .call();

    const nativeTokens: INativeToken[] = [];

    for (let item of nativeTokenResult.items) {
      const id = item.key;
      const idBytes = Converter.hexToBytes(id);

      if (idBytes.length != NativeTokenIDLength) {
        continue;
      }

      var nativeToken: INativeToken = {
        // TODO: BigInt is required for native tokens, but it causes problems with the range slider. This needs to be adressed before shipping.
        amount: BigInt(item.value),
        id: id,
        metadata: await getNativeTokenMetaData(nodeClient, indexerClient, id),
      };

      nativeTokens.push(nativeToken);
    }

    return nativeTokens;
  }

  public async getNFTs(nodeClient: SingleNodeClient, indexerClient: IndexerPluginClient, account: string) {
    const accountsCoreContract = hNameFromString('accounts');
    const getAccountNFTsFunc = hNameFromString('accountNFTs');
    const agentID = evmAddressToAgentID(account);

    let parameters = getBalanceParameters(agentID);

    const NFTsResult = await this.contract.methods
      .callView(accountsCoreContract, getAccountNFTsFunc, parameters)
      .call();

    const nfts = NFTsResult.items as NFTDict;

    // The 'i' parameter returns the length of the nft id array, but we can just filter that out
    // and go through the list dynamically.
    const nftIds = nfts.filter(x => Converter.hexToUtf8(x[0]) != 'i');
    const availableNFTs = nftIds.map(x => <INFT>{ id: x[1] });

<<<<<<< HEAD
=======
    console.log(nftIds)

>>>>>>> bd5ed25a
    for (let nft of availableNFTs) {
      nft.metadata = await getNFTMetadata(nodeClient, indexerClient, nft.id);
    }

    return availableNFTs;
  }

  public async withdrawMulticall(web3Instance: Web3, multicallAddress: string, nodeClient: SingleNodeClient, receiverAddress: string, baseTokens: number, nativeTokens: INativeToken[], nftIDs: string[]) {
    const sendABI = iscAbi.find(x => x.name == 'send');
    const contractCallContext: ContractCallContext =
    {
      reference: 'send',
      contractAddress: iscContractAddress,

      abi: iscAbi,
      calls: []
    };

    let baseTokensSent = 0;

    for (let nft of nftIDs) {
      const parameters = await withdrawParameters(
        nodeClient,
        receiverAddress,
        gasFee,
        gasFee * 2,
        [],
        nft,
      );

      baseTokensSent += gasFee * 2;

      contractCallContext.calls.push({
        reference: 'send', methodName: 'send', methodParameters: parameters,
      })
    }

    const lastParameters = await withdrawParameters(
      nodeClient,
      receiverAddress,
      gasFee,
      baseTokens - baseTokensSent,
      nativeTokens,
      null,
    );

    console.log(contractCallContext)

    /*contractCallContext.calls.push({
      reference: 'send', methodName: 'send', methodParameters: lastParameters,
    });*/

    const multicall = new Multicall({ web3Instance: web3Instance, tryAggregate: false, multicallCustomContractAddress: multicallAddress });
    const results: ContractCallResults = await multicall.call(contractCallContext);

    console.log(results);

  }

  public async withdraw(nodeClient: SingleNodeClient, receiverAddress: string, baseTokens: number, nativeTokens: INativeToken[], nftID?: string) {
    const parameters = await withdrawParameters(
      nodeClient,
      receiverAddress,
      gasFee,
      baseTokens,
      nativeTokens,
      nftID,
    );

    let result = await this.contract.methods.send(...parameters).send();

    return result as IWithdrawResponse;
  }
}<|MERGE_RESOLUTION|>--- conflicted
+++ resolved
@@ -106,11 +106,8 @@
     const nftIds = nfts.filter(x => Converter.hexToUtf8(x[0]) != 'i');
     const availableNFTs = nftIds.map(x => <INFT>{ id: x[1] });
 
-<<<<<<< HEAD
-=======
     console.log(nftIds)
 
->>>>>>> bd5ed25a
     for (let nft of availableNFTs) {
       nft.metadata = await getNFTMetadata(nodeClient, indexerClient, nft.id);
     }
