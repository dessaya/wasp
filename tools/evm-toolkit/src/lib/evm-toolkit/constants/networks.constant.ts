import type { INetwork } from '../interfaces';

export const NETWORKS: INetwork[] = [
  {
    "id": 0,
    "text": "ShimmerEVM Testnet",
    "apiEndpoint": "https://api.hornet.sc.testnet.shimmer.network",
    "faucetEndpoint": "https://faucet.testnet.shimmer.network",
    "chainAddress": "rms1prwgvvw472spqusqeufvlmp8xdpyxtrnmvt26jnuk6sxdcq2hk8scku26h7",
    "chainID": 1071,
<<<<<<< HEAD
    "multicallAddress": "0x259BeDa0D834ac60BCe35a27184F68e4A92b8382",
    "blockExplorer": "https://explorer.evm.testnet.shimmer.network",
    "networkUrl": "https://json-rpc.evm.testnet.shimmer.network"
=======
>>>>>>> 55cf098c
  },
  {
    "id": 1,
    "text": "Custom Network",
    "apiEndpoint": "http://localhost:14265",
    "faucetEndpoint": "http://localhost:8091",
    "chainAddress": "tst1pz0kc4urqxf4vh6c556gnr6uwmkwz5ye98vucakgafyneed4gft322s3gf0",
    "chainID": 1071,
<<<<<<< HEAD
    "multicallAddress": "0x259BeDa0D834ac60BCe35a27184F68e4A92b8382",
    "blockExplorer": "",
    "networkUrl": ""
=======
>>>>>>> 55cf098c
  }
]<|MERGE_RESOLUTION|>--- conflicted
+++ resolved
@@ -8,12 +8,8 @@
     "faucetEndpoint": "https://faucet.testnet.shimmer.network",
     "chainAddress": "rms1prwgvvw472spqusqeufvlmp8xdpyxtrnmvt26jnuk6sxdcq2hk8scku26h7",
     "chainID": 1071,
-<<<<<<< HEAD
-    "multicallAddress": "0x259BeDa0D834ac60BCe35a27184F68e4A92b8382",
     "blockExplorer": "https://explorer.evm.testnet.shimmer.network",
     "networkUrl": "https://json-rpc.evm.testnet.shimmer.network"
-=======
->>>>>>> 55cf098c
   },
   {
     "id": 1,
@@ -22,11 +18,7 @@
     "faucetEndpoint": "http://localhost:8091",
     "chainAddress": "tst1pz0kc4urqxf4vh6c556gnr6uwmkwz5ye98vucakgafyneed4gft322s3gf0",
     "chainID": 1071,
-<<<<<<< HEAD
-    "multicallAddress": "0x259BeDa0D834ac60BCe35a27184F68e4A92b8382",
     "blockExplorer": "",
     "networkUrl": ""
-=======
->>>>>>> 55cf098c
   }
 ]