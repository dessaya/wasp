--- conflicted
+++ resolved
@@ -4,10 +4,6 @@
 	"github.com/spf13/cobra"
 	"github.com/spf13/viper"
 
-<<<<<<< HEAD
-	"github.com/iotaledger/iota.go/v4/hexutil"
-=======
->>>>>>> b671dec6
 	"github.com/iotaledger/wasp/packages/cryptolib"
 	"github.com/iotaledger/wasp/tools/wasp-cli/cli/config"
 	"github.com/iotaledger/wasp/tools/wasp-cli/cli/wallet"
@@ -24,14 +20,7 @@
 		Short: "Initialize a new wallet",
 		Args:  cobra.NoArgs,
 		Run: func(cmd *cobra.Command, args []string) {
-<<<<<<< HEAD
-			seed := cryptolib.NewSeed()
-			seedString := hexutil.EncodeHex(seed[:])
-			viper.Set("wallet.seed", seedString)
-			log.Check(viper.WriteConfig())
-=======
 			wallet.InitWallet()
->>>>>>> b671dec6
 
 			config.SetWalletProviderString(string(wallet.GetWalletProvider()))
 			log.Check(viper.WriteConfig())
