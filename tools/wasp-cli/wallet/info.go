package wallet

import (
	"github.com/spf13/cobra"

	iotago "github.com/iotaledger/iota.go/v4"
	"github.com/iotaledger/wasp/packages/isc"
	"github.com/iotaledger/wasp/tools/wasp-cli/cli/cliclients"
	"github.com/iotaledger/wasp/tools/wasp-cli/cli/wallet"
	"github.com/iotaledger/wasp/tools/wasp-cli/log"
)

func initAddressCmd() *cobra.Command {
	return &cobra.Command{
		Use:   "address",
		Short: "Show the wallet address",
		Args:  cobra.NoArgs,
		Run: func(cmd *cobra.Command, args []string) {
			myWallet := wallet.Load()
			address := myWallet.Address()

<<<<<<< HEAD
			model := &AddressModel{Address: address.Bech32(cliclients.API().ProtocolParameters().Bech32HRP())}
=======
			model := &AddressModel{Address: address.Bech32(parameters.L1().Protocol.Bech32HRP), Index: int(myWallet.AddressIndex())}
>>>>>>> b671dec6

			if log.VerboseFlag {
				verboseOutput := make(map[string]string)
				// verboseOutput["Private key"] = myWallet.KeyPair.GetPrivateKey().String()
				verboseOutput["Public key"] = myWallet.GetPublicKey().String()
				model.VerboseOutput = verboseOutput
			}
			log.PrintCLIOutput(model)
		},
	}
}

type AddressModel struct {
	Index         int
	Address       string
	VerboseOutput map[string]string
}

var _ log.CLIOutput = &AddressModel{}

func (a *AddressModel) AsText() (string, error) {
	addressTemplate := `Address index: {{ .Index }}
  Address: {{ .Address }}

  {{ range $i, $out := .VerboseOutput }}
    {{ $i }}: {{ $out }}
  {{ end }}
  `
	return log.ParseCLIOutputTemplate(a, addressTemplate)
}

func initBalanceCmd() *cobra.Command {
	return &cobra.Command{
		Use:   "balance",
		Short: "Show the wallet balance",
		Args:  cobra.NoArgs,
		Run: func(cmd *cobra.Command, args []string) {
			myWallet := wallet.Load()
			address := myWallet.Address()

			outs, err := cliclients.L1Client().OutputMap(address)
			log.Check(err)

			balance := isc.AssetsFromOutputMap(outs)

			model := &BalanceModel{
<<<<<<< HEAD
				Address:      address.Bech32(cliclients.API().ProtocolParameters().Bech32HRP()),
				AddressIndex: myWallet.AddressIndex,
=======
				Address:      address.Bech32(parameters.L1().Protocol.Bech32HRP),
				AddressIndex: myWallet.AddressIndex(),
>>>>>>> b671dec6
				NativeTokens: balance.NativeTokens,
				BaseTokens:   balance.BaseTokens,
				OutputMap:    outs,
			}
			if log.VerboseFlag {
				model.VerboseOutputs = map[uint16]string{}

				for oid, out := range outs {
					tokens := isc.AssetsFromOutput(out, oid)
					model.VerboseOutputs[oid.Index()] = tokens.String()
				}
			}

			log.PrintCLIOutput(model)
		},
	}
}

var _ log.CLIOutput = &BalanceModel{}

type BalanceModel struct {
<<<<<<< HEAD
	AddressIndex int                   `json:"AddressIndex"`
	Address      string                `json:"Address"`
	BaseTokens   iotago.BaseToken      `json:"BaseTokens"`
	NativeTokens iotago.NativeTokenSum `json:"NativeTokens"`
=======
	AddressIndex uint32              `json:"AddressIndex"`
	Address      string              `json:"Address"`
	BaseTokens   uint64              `json:"BaseTokens"`
	NativeTokens iotago.NativeTokens `json:"NativeTokens"`
>>>>>>> b671dec6

	OutputMap      iotago.OutputSet `json:"-"`
	VerboseOutputs map[uint16]string
}

func (b *BalanceModel) AsText() (string, error) {
	balanceTemplate := `Address index: {{.AddressIndex}}
Address: {{.Address}}

Native Assets:

 - base: {{.BaseTokens}}{{range $i, $out := .NativeTokens}}
 - {{$out.ID}}: {{$out.Amount}}
{{end}}`

	return log.ParseCLIOutputTemplate(b, balanceTemplate)
}<|MERGE_RESOLUTION|>--- conflicted
+++ resolved
@@ -19,11 +19,7 @@
 			myWallet := wallet.Load()
 			address := myWallet.Address()
 
-<<<<<<< HEAD
 			model := &AddressModel{Address: address.Bech32(cliclients.API().ProtocolParameters().Bech32HRP())}
-=======
-			model := &AddressModel{Address: address.Bech32(parameters.L1().Protocol.Bech32HRP), Index: int(myWallet.AddressIndex())}
->>>>>>> b671dec6
 
 			if log.VerboseFlag {
 				verboseOutput := make(map[string]string)
@@ -70,13 +66,8 @@
 			balance := isc.AssetsFromOutputMap(outs)
 
 			model := &BalanceModel{
-<<<<<<< HEAD
 				Address:      address.Bech32(cliclients.API().ProtocolParameters().Bech32HRP()),
 				AddressIndex: myWallet.AddressIndex,
-=======
-				Address:      address.Bech32(parameters.L1().Protocol.Bech32HRP),
-				AddressIndex: myWallet.AddressIndex(),
->>>>>>> b671dec6
 				NativeTokens: balance.NativeTokens,
 				BaseTokens:   balance.BaseTokens,
 				OutputMap:    outs,
@@ -98,17 +89,10 @@
 var _ log.CLIOutput = &BalanceModel{}
 
 type BalanceModel struct {
-<<<<<<< HEAD
 	AddressIndex int                   `json:"AddressIndex"`
 	Address      string                `json:"Address"`
 	BaseTokens   iotago.BaseToken      `json:"BaseTokens"`
 	NativeTokens iotago.NativeTokenSum `json:"NativeTokens"`
-=======
-	AddressIndex uint32              `json:"AddressIndex"`
-	Address      string              `json:"Address"`
-	BaseTokens   uint64              `json:"BaseTokens"`
-	NativeTokens iotago.NativeTokens `json:"NativeTokens"`
->>>>>>> b671dec6
 
 	OutputMap      iotago.OutputSet `json:"-"`
 	VerboseOutputs map[uint16]string
