--- conflicted
+++ resolved
@@ -29,8 +29,6 @@
 
       - name: Test
         run: make test-short-no-wasm
-<<<<<<< HEAD
-=======
   
   contract-test:
     name: wasm contract tests
@@ -76,8 +74,6 @@
           go test ./...
           cd ../../packages/vm/
           go test ./...
->>>>>>> e1880c43
-
   golangci:
     name: lint
     runs-on: ubuntu-latest
@@ -106,14 +102,6 @@
                 cd ..;
            done
            cd ..
-<<<<<<< HEAD
-
-      - name: golangci-lint
-        uses: golangci/golangci-lint-action@v3.1.0
-        with:
-          version: latest
-          args: --timeout 5m0s
-=======
       - name: golangci-lint in SC
         run: |
            curl -sSfL https://raw.githubusercontent.com/golangci/golangci-lint/master/install.sh | sh -s v1.47.2
@@ -122,5 +110,4 @@
            
       - name: Run global scope golangci-lint
         run: |
-          ./bin/golangci-lint run --timeout 5m0s
->>>>>>> e1880c43
+          ./bin/golangci-lint run --timeout 5m0s