<script lang="ts">
  export const name = 'app';

  import { onMount } from 'svelte';
  import config, { chainId } from '../config.dev';
  import { BettingSystem, Panel, Roulette } from './components';
  import State from './components/state.svelte';
  import Header from './components/header.svelte';
  import type { Bet } from './fairroulette_client';
  import { FairRouletteService } from './fairroulette_client';
  import type { IBalancePanel } from './models/IBalancePanel';
  import { BALANCE_PANEL_TYPE } from './models/IBalancePanel';
  import type { IEntriesPanel } from './models/IEntriesPanel';
  import { ENTRIES_PANEL_TYPE } from './models/IEntriesPanel';
  import { LOG_ENTRIES_TYPE } from './models/ILogEntries';
  import { PLAYER_ENTRIES_TYPE } from './models/IPlayerEntries';
  import type { IState } from './models/IState';
  import type { IWalletPanel } from './models/IWalletPanel';
  import { WALLET_PANEL_TYPE } from './models/IWalletPanel';
  import {
    address,
    addressIndex,
    balance,
    keyPair,
    seed,
    seedString,
    requestingFunds,
    logs,
    players,
    selectedBetAmount,
    selectedBetNumber,
  } from './store';
  import {
    BasicClient,
    Colors,
    PoWWorkerManager,
    WalletService,
  } from './wasp_client';
  import { Base58 } from './wasp_client/crypto/base58';
  import { Seed } from './wasp_client/crypto/seed';

  let fundsUpdaterHandle;

  let client: BasicClient;
  let walletService: WalletService;
  let fairRouletteService: FairRouletteService;

  const powManager: PoWWorkerManager = new PoWWorkerManager();

  const view = {
    timestamp: 0,
    isWorking: false,
    showController: true,

    round: {
      active: false,
      number: 0n,
      eventList: [] as string[],
      betSelection: 1,
      winningNumber: 0n,
      startedAt: 0,
    },
  };

  // Panels located around roulette
  let walletPanel: IWalletPanel = {
    type: WALLET_PANEL_TYPE,
    data: [
      {
        eyebrow: 'Your seed',
        label: '-',
      },
      {
        eyebrow: 'Your address',
        label: '-',
      },
    ],
  };

  $: $seedString,
    $address,
    (walletPanel.data = [
      {
        eyebrow: 'Your seed',
        label: $seedString,
      },
      {
        eyebrow: 'Your address',
        label: $address,
      },
    ]);

  let balancePanel: IBalancePanel = {
    type: BALANCE_PANEL_TYPE,
    data: {
      eyebrow: 'Your balance',
      label: '-',
    },
    buttons: [
      {
        label: 'Request funds',
        onClick: sendFaucetRequest,
      },
    ],
  };

  $: $balance,
    (balancePanel.data = {
      eyebrow: 'Your balance',
      label: `${$balance.toString()}i`,
    });

  let playersPanel: IEntriesPanel = {
    type: ENTRIES_PANEL_TYPE,
    title: 'Players',
    ordered: true,
    entries: {
      type: PLAYER_ENTRIES_TYPE,
      data: [
        {
          address: 'address1',
          fields: [
            {
              label: 'Bet:',
              value: 1000,
            },
            {
              label: 'W/L:',
              value: 600,
            },
          ],
        },
        {
          address: 'address2',
          fields: [
            {
              label: 'Bet:',
              value: 1050,
            },
            {
              label: 'W/L:',
              value: 200,
            },
          ],
        },
      ],
    },
  };
  $: $players, (playersPanel.entries.data = $players);

  let logsPanel: IEntriesPanel = {
    type: ENTRIES_PANEL_TYPE,
    title: 'Logs',
    ordered: true,
    entries: {
      type: LOG_ENTRIES_TYPE,
      data: [
        {
          tag: 'Round',
          timestamp: '11:24:11',
          // label: '1022 Mi',
          description: 'Page loading...',
        },
        {
          tag: 'Site',
          timestamp: '11:24:11',
          description: 'Page loading...',
        },
      ],
    },
  };

  $: $logs, (logsPanel.entries.data = $logs);

  const INFORMATION_STATE: IState = {
    title: 'Start game',
    subtitle: 'This is a subtitle',
    description: 'The round starts in 50 seconds.',
  };

  // Entrypoint
  async function initialize() {
    log('Page', 'Loading');

    if (config.seed) {
      $seed = Base58.decode(config.seed);
    } else {
      $seed = Seed.generate();
    }

    client = new BasicClient({
      GoShimmerAPIUrl: config.goshimmerApiUrl,
      WaspAPIUrl: config.waspApiUrl,
      SeedUnsafe: $seed,
    });

    fairRouletteService = new FairRouletteService(client, config.chainId);
    walletService = new WalletService(client);

    powManager.load('/build/pow.worker.js');

    subscribeToRouletteEvents();
    setAddress($addressIndex);
    updateFunds();

    startFundsUpdater();

    // The best solution would be to call all of them in parallel. This is currently not possible.
    // As those requests can fail in certain cases, we need to wrap them in exception handlers,
    // to make sure that the other requests are being sent and that the page properly loads.
    const requests = [
      () =>
        fairRouletteService
          .getRoundStatus()
          .then((x) => (view.round.active = x == 1)),
      () =>
        fairRouletteService
          .getRoundNumber()
          .then((x) => (view.round.number = x)),
      () =>
        fairRouletteService
          .getLastWinningNumber()
          .then((x) => (view.round.winningNumber = x)),
      () =>
        fairRouletteService
          .getRoundStartedAt()
          .then((x) => (view.round.startedAt = x)),
    ];

    for (let request of requests) {
      await request().catch((e) => log('Error', e.message));
    }

    log('Page', 'Loaded');

    /**
     * ChainID => address
     * metadata: IOnLedgerRequest
     * transfer: {color:values}
     */

    //await walletService.sendOnLedgerRequest($address, chainId);

    //   const basicWallet = new BasicWallet(client);

    //  await fairRouletteService.placeBetOnLedger($keyPair, $address, 2, 123n);
  }

  onMount(initialize);
  // /Entrypoint

  function log(tag: string, description: string) {
    // view.round.eventList.push(`${new Date().toLocaleTimeString()} | ${text}`);
    logs.set([
      ...$logs,
      {
        tag: tag,
        description: description,
        timestamp: new Date().toLocaleTimeString(),
      },
    ]);
  }

  function setAddress(index: number) {
    $addressIndex = index;

    $address = Seed.generateAddress($seed, $addressIndex);
    $keyPair = Seed.generateKeyPair($seed, $addressIndex);
  }

  function createNewAddress() {
    $addressIndex++;
    setAddress($addressIndex);
  }

  async function updateFunds() {
    let _balance = 0n;
    try {
      view.timestamp = Date.now() / 1000;
      _balance = await walletService.getFunds(
        $address,
        Colors.IOTA_COLOR_STRING
      );
    } catch (ex) {}
    balance.set(_balance);
  }

  function startFundsUpdater() {
    if (fundsUpdaterHandle) {
      fundsUpdaterHandle = clearInterval(fundsUpdaterHandle);
    }

    fundsUpdaterHandle = setInterval(updateFunds, 1000);
  }

  async function placeBet() {
    view.isWorking = true;
    try {
<<<<<<< HEAD
      await fairRouletteService.placeBet(
        $keyPair,
        $selectedBetNumber,
        $selectedBetAmount
      );
    } catch (ex) {
      log('Round', ex.message);
=======
      await fairRouletteService.placeBetOnLedger(
        $keyPair,
        $address,
        view.round.betSelection,
        1234n
      );
    } catch (ex) {
      log(ex.message);

      throw ex;
>>>>>>> 01a66d65
    }

    view.isWorking = false;
  }

  async function sendFaucetRequest() {
    requestingFunds.set(true);

    const faucetRequestResult = await walletService.getFaucetRequest($address);

    // In this example a difficulty of 20 is enough, might need a retune for prod to 21 or 22
    faucetRequestResult.faucetRequest.nonce =
      await powManager.requestProofOfWork(20, faucetRequestResult.poWBuffer);

    try {
      await client.sendFaucetRequest(faucetRequestResult.faucetRequest);
    } catch (ex) {
      log('Round', ex.message);
    }
    requestingFunds.set(false);
  }

  // To make sure the function gets called every second, we require that date.Now() is put in as a parameter to rely on sveltes change listener.
  function calculateRoundLengthLeft(timestamp: number) {
    const roundStarted = view.round.startedAt;

    if (roundStarted == 0) {
      return 0;
    }

    const diff = timestamp - roundStarted;

    // TODO: Explain.
    const executionCompensation = 5;
    const roundTimeLeft = Math.round(
      fairRouletteService.roundLength + executionCompensation - diff
    );

    if (roundTimeLeft <= 0) {
      return 0;
    }
    return roundTimeLeft;
  }

  function subscribeToRouletteEvents() {
    fairRouletteService.on('roundStarted', (timestamp) => {
      view.round.active = true;
      view.round.startedAt = timestamp;
      log('Round', 'Started');
    });

    fairRouletteService.on('roundStopped', () => {
      view.round.active = false;
      log('Round', 'Ended');
    });

    fairRouletteService.on('roundNumber', (roundNumber: bigint) => {
      view.round.number = roundNumber;
      log('Round', `Current round number: ${roundNumber}`);
    });

    fairRouletteService.on('winningNumber', (winningNumber: bigint) => {
      view.round.winningNumber = winningNumber;
      log('Round', `The winning number was: ${winningNumber}`);
    });

    fairRouletteService.on('betPlaced', (bet: Bet) => {
      players.set([
        ...$players,
        {
          address: bet.better,
          fields: [{ label: 'Bet', value: bet.amount }],
        },
      ]);
      log(
        'Bet',
        `Bet placed from ${bet.better} on ${bet.betNumber} with ${bet.amount}`
      );
    });

    fairRouletteService.on('payout', (bet: Bet) => {
      log('Win', `Payout for ${bet.better} with ${bet.amount}`);
    });
  }

  function isBroke(balance: bigint) {
    return balance < 200;
  }

  function isWealthy(balance: bigint) {
    return balance > 200;
  }
</script>

<main>
  <Header />
  <div class="layout_state">
    <div class="balance">
      <Panel {...balancePanel} />
    </div>
    <div class="wallet">
      <Panel {...walletPanel} />
    </div>
    <div class="roulette_state">
      <State {...INFORMATION_STATE} />
    </div>
  </div>
  <div class="layout_roulette">
    <div class="roulette_game">
      <Roulette mode="GAME_STARTED" />
      <div class="bet_system">
        <BettingSystem onPlaceBet={placeBet} />
      </div>
    </div>
    <div class="players">
      <Panel {...playersPanel} />
    </div>
    <div class="logs">
      <Panel {...logsPanel} />
    </div>
  </div>
  <!-- <div class="roulette">
    <img src="roulette_background.svg" alt="roulette" />
    <img src="2.svg" alt="" />
  </div> -->

  <!-- {#if view.isWorking}GENERAL
    <div class="loading_dim">
      <div class="loading_wrapper">
        <div class="loading_logo" />
        <div class="loading_text">Loading and working</div>
      </div>
    </div>
  {/if}

  {#if view.showController}
    <div class="welcome_screen">
      <div class="request_funds" class:disabled={isWealthy(view.balance)}>
        <div class="request_funds_text">1 | Request funds</div>
        <div class="request_funds_image" />
        <button
          class="request_funds_button"
          disabled={isWealthy(view.balance)}
          on:click={() => sendFaucetRequest()}>Request funds</button
        >
      </div>

      <Panel type="general" data={[{ eyebrow: "hola", label: "adios" }]} />
      <div class="place_bet" class:disabled={isBroke(view.balance)}>
        <div class="place_bet_text">2 | Place a bet</div>
        <div class="place_bet_image" />

        <div class="bet_selection">
          <input
            type="radio"
            bind:group={view.round.betSelection}
            name="bet_number"
            value="1"
            checked
          />
          <label for="1">1</label>

          <input
            type="radio"
            bind:group={view.round.betSelection}
            name="bet_number"
            value="2"
          />
          <label for="2">2</label>

          <input
            type="radio"
            bind:group={view.round.betSelection}
            name="bet_number"
            value="3"
          />
          <label for="3">3</label>

          <input
            type="radio"
            bind:group={view.round.betSelection}
            name="bet_number"
            value="4"
          />
          <label for="4">4</label>

          <input
            type="radio"
            bind:group={view.round.betSelection}
            name="bet_number"
            value="5"
          />
          <label for="5">5</label>
        </div>

        <button
          class="submit_bet_button"
          on:click={() => placeBet()}
          disabled={isBroke(view.balance)}>Submit bet</button
        >
      </div>
    </div>

    <div class="welcome_screen" />
  {/if}

  <div class="content">
    <div class="wheel_container">
      <Roulette width="300" height="300" spin={view.round.active} />

      <div class="wheel_status">
        <div>Round {view.round.active ? "started" : "stopped"}</div>
        <div>Round Nr. {view.round.number}</div>
        <div>
          Winning Nr. {view.round.active
            ? "Undecided"
            : view.round.winningNumber}
        </div>
        <div>
          Round TS: {view.round.startedAt}
        </div>
        <div>
          Remaining seconds: {calculateRoundLengthLeft(view.timestamp)}
        </div>
      </div>
    </div>

    <div class="log">
      <textarea rows="4" cols="50">{view.round.eventList.join("\n")}</textarea>
    </div>
  </div> -->
</main>

<style>
  main {
    width: 100%;
    height: 100%;
  }

  .layout_state {
    display: grid;
    grid-template-rows: repeat(1fr);
    grid-column-gap: 0px;
    grid-row-gap: 0px;
  }
  @media (min-width: 1024px) {
    .layout_state {
      display: grid;
      grid-template-columns: 1fr 2fr 1fr;
      grid-template-rows: auto auto;
      gap: 20px 20px;
      grid-template-areas:
        'aside-1 first aside-2'
        'aside-1 last aside-2';
      margin-top: 48px;
    }
  }
  .roulette_state {
    margin-top: 40px;
  }
  @media (min-width: 1024px) {
    .roulette_state {
      margin-top: 0;
    }
  }
  @media (min-width: 1024px) {
    .wallet {
      grid-area: aside-1;
      margin-left: 60px;
    }
  }
  @media (min-width: 1300px) {
    .wallet {
      margin-left: 120px;
    }
  }
  @media (min-width: 1024px) {
    .balance {
      grid-area: aside-2;
      margin-right: 60px;
    }
  }
  @media (min-width: 1300px) {
    .balance {
      margin-right: 120px;
    }
  }
  .layout_roulette {
    display: grid;
    grid-template-rows: repeat(1fr);
    grid-column-gap: 0px;
    grid-row-gap: 0px;
    margin-top: 48px;
  }
  @media (min-width: 1024px) {
    .layout_roulette {
      display: grid;
      grid-template-columns: 1fr 2fr 1fr;
      grid-template-rows: auto auto;
      gap: 20px 20px;
      grid-template-areas:
        'aside-1 first aside-2'
        'aside-1 last aside-2';
    }
  }
  .roulette_game {
    margin-bottom: 100px;
  }

  @media (min-width: 1024px) {
    .roulette_game {
      margin-bottom: 0;
    }
  }
  @media (min-width: 1024px) {
    .players {
      grid-area: aside-1;
      margin-left: 60px;
    }
  }
  @media (min-width: 1300px) {
    .players {
      margin-left: 120px;
    }
  }

  @media (min-width: 1024px) {
    .logs {
      grid-area: aside-2;
      margin-right: 60px;
    }
  }
  @media (min-width: 1300px) {
    .logs {
      margin-right: 120px;
    }
  }
</style><|MERGE_RESOLUTION|>--- conflicted
+++ resolved
@@ -296,15 +296,6 @@
   async function placeBet() {
     view.isWorking = true;
     try {
-<<<<<<< HEAD
-      await fairRouletteService.placeBet(
-        $keyPair,
-        $selectedBetNumber,
-        $selectedBetAmount
-      );
-    } catch (ex) {
-      log('Round', ex.message);
-=======
       await fairRouletteService.placeBetOnLedger(
         $keyPair,
         $address,
@@ -315,7 +306,6 @@
       log(ex.message);
 
       throw ex;
->>>>>>> 01a66d65
     }
 
     view.isWorking = false;
