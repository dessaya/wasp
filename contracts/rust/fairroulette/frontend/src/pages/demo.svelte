<script lang="ts">
  import { onMount } from 'svelte';
  import {
    BalancePanel,
    BettingSystem,
    Button,
    LogsPanel,
    PlayersPanel,
    Roulette,
    State,
    Toast,
    WalletPanel,
  } from '../components';
  import { createNewAddress, initialize, sendFaucetRequest } from '../lib/app';
  import {
    balance,
    fundsRequested,
    newAddressNeeded,
    requestingFunds,
    showAddFunds,
  } from '../lib/store';
<<<<<<< HEAD

  import { ToastType } from './../lib/utils';
=======
>>>>>>> bed7f168

  onMount(initialize);

  $: if ($balance > 0n) {
    fundsRequested.set(true);
    newAddressNeeded.set(true);
    showAddFunds.set(false);
  } else if ($balance === 0n && $newAddressNeeded) {
    createNewAddress();
    newAddressNeeded.set(false);
  }
</script>

<div class="container">
  <div class="toast">
    <Toast title="You win!" message="Congratulations!" type={ToastType.Win} />
  </div>
  <div class="layout_state">
    <div class="balance">
      <BalancePanel />
    </div>
    <div class="wallet">
      <WalletPanel />
    </div>
    <div class="roulette_state">
      <State />
    </div>
  </div>
  <div class="layout_roulette">
    <div class="roulette_game">
      <Roulette />
      {#if $showAddFunds}
        <div class="request_button">
          <Button
            label={$requestingFunds ? 'Requesting...' : 'Request funds'}
            onClick={sendFaucetRequest}
            disabled={$requestingFunds || $balance > 0n}
            loading={$requestingFunds}
          />
        </div>
      {:else}
        <div class="bet_system">
          <BettingSystem />
        </div>
      {/if}
    </div>

    <div class="players">
      <PlayersPanel />
    </div>
    <div class="logs">
      <LogsPanel />
    </div>
  </div>
</div>

<style lang="scss">
  .layout_state {
    display: flex;
    flex-direction: column;
    position: relative;
    @media (min-width: 1024px) {
      flex-direction: row-reverse;
      justify-content: space-between;
      margin-top: 48px;
    }
    .wallet {
      @media (min-width: 1024px) {
        width: 25%;
      }
    }
    .roulette_state {
      margin-top: 40px;
      @media (min-width: 1024px) {
        margin-top: 0;
        position: absolute;
        left: 50%;
        transform: translateX(-50%);
      }
    }
    .balance {
      @media (min-width: 1024px) {
        width: 25%;
      }
    }
  }
  .layout_roulette {
    display: flex;
    flex-direction: column;
    position: relative;
    @media (min-width: 1024px) {
      flex-direction: row;
      justify-content: space-between;
      margin-top: 32px;
      margin-bottom: 300px;
    }
    .players {
      height: calc(100vh - 650px);
      position: relative;
      min-height: 400px;

      @media (min-width: 1024px) {
        width: 25%;
        height: calc(100vh - 450px);
      }
    }
    .roulette_game {
      max-width: max-content;
      margin: 0 auto;
      @media (min-width: 1024px) {
        position: absolute;
        top: -50px;
        left: 50%;
        transform: translateX(-50%);
      }
      .bet_system,
      .request_button {
        margin-top: 20px;
        margin-bottom: 100px;
      }
      .request_button {
        margin-top: 32px;
        @media (min-width: 1024px) {
          padding: 0 120px;
        }
      }
    }
    .logs {
      height: calc(100vh - 650px);
      position: relative;
      min-height: 400px;
      margin-bottom: 132px;
      @media (min-width: 1024px) {
        margin-bottom: 0;
        width: 25%;
        height: calc(100vh - 450px);
      }
    }
  }
  .toast {
  }
</style><|MERGE_RESOLUTION|>--- conflicted
+++ resolved
@@ -19,11 +19,8 @@
     requestingFunds,
     showAddFunds,
   } from '../lib/store';
-<<<<<<< HEAD
 
   import { ToastType } from './../lib/utils';
-=======
->>>>>>> bed7f168
 
   onMount(initialize);
 
