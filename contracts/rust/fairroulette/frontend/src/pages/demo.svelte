--- conflicted
+++ resolved
@@ -1,21 +1,23 @@
 <script lang="ts">
   import { onMount } from 'svelte';
   import {
-  BalancePanel,
-  Button,
-  LogsPanel,
-  PlayersPanel,
-  Roulette,
-  State,
-  WalletPanel
+    BalancePanel,
+    Button,
+    LogsPanel,
+    PlayersPanel,
+    Roulette,
+    State,
+    WalletPanel,
   } from '../components';
   import Animation from '../components/animation.svelte';
   import ToastContainer from '../components/toast_container.svelte';
-  import { initialize,State as StateType } from '../lib/app';
+  import { initialize, State as StateType } from '../lib/app';
   import {
-  balance,
-  firstTimeRequestingFunds,isAWinnerPlayer,requestBet,
-  round
+    balance,
+    firstTimeRequestingFunds,
+    isAWinnerPlayer,
+    requestBet,
+    round,
   } from '../lib/store';
 
   onMount(initialize);
@@ -41,7 +43,6 @@
   <div class="layout_roulette">
     <div class="roulette_game">
       <Roulette />
-<<<<<<< HEAD
       <div class="start_button">
         {#if !$requestBet && $balance > 0n}
           <Button
@@ -52,16 +53,6 @@
         {/if}
       </div>
       {#if $round.active && $balance === 0n}
-=======
-      {#if !$requestBet && $balance > 0n}
-        <Button
-          disabled={$round.betPlaced}
-          onClick={() => ($requestBet = true)}
-          label={$round.active ? 'Join the game' : 'Choose your bet'}
-        />
-      {/if}
-      {#if $round.active && $balance === 0n && !$firstTimeRequestingFunds}
->>>>>>> 66ee8356
         <State forceState={StateType.AddFundsRunning} />
       {/if}
     </div>
