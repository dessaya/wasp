--- conflicted
+++ resolved
@@ -37,11 +37,7 @@
 * 1 Beta Wasp node
 * 1 Static file server (nginx, Apache, fasthttp)
 
-<<<<<<< HEAD
 ## Technicalities
-=======
-## Technicality
->>>>>>> 99aee79d
 
 Before you dive into the contents of the project, you should take a look at important fundamentals.
 
@@ -96,20 +92,11 @@
 
 The PoC consists of two projects residing in `contracts/rust/fairroulette`.
 
-<<<<<<< HEAD
 One is the smart contract itself. Its boilerplate was generated using the new [Schema tool](../schema/intro.mdx) which is shipped with this beta release. 
 The contract logic is written in Rust, but the same implementation can be achieved interchangeably with Golang which is demonstrated in the root folder and `./src`.
 
 The second project is an interactive frontend written in TypeScript, made reactive with the light Svelte framework. You can find it in the sub-folder `./frontend`.
 This frontend sends On-ledger requests to place bets towards the fair roulette smart contract and makes use of the GoShimmer faucet to request funds.
-=======
-One is the smart contract itself. Its boilerplate was generated using the new Schema tool[link] which is shipped with this beta release. 
-The contract logic is written in Rust but the same implementation can be archived interchangeably with Golang.
-
-The second project is an interactive frontend written in TypeScript, made reactive with the light Svelte framework. 
-This frontend sends OnLedger requests to place bets towards the fair roulette smart contract and makes use of the GoShimmer faucet to request funds.
->>>>>>> 99aee79d
-
 
 ### The Smart Contract 
 
