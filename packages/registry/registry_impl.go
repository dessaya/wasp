--- conflicted
+++ resolved
@@ -26,8 +26,8 @@
 // Impl is just a placeholder to implement all interfaces needed by different components.
 // Each of the interfaces are implemented in the corresponding file in this package.
 type Impl struct {
-	log          *logger.Logger
-	store        kvstore.KVStore
+	log         *logger.Logger
+	store       kvstore.KVStore
 	nodeIdentity *cryptolib.KeyPair
 }
 
@@ -40,8 +40,8 @@
 // New creates new instance of the registry implementation.
 func NewRegistry(log *logger.Logger, store kvstore.KVStore) *Impl {
 	result := &Impl{
-		log:   log.Named("registry"),
-		store: store,
+		log:         log.Named("registry"),
+		store:       store,
 	}
 	// Read or create node identity - private/public key pair
 	dbKey := dbKeyForNodeIdentity()
@@ -168,11 +168,7 @@
 		}
 		return nil, err
 	}
-<<<<<<< HEAD
-	return tcrypto.DKShareFromBytes(data, tcrypto.DefaultEd25519Suite(), tcrypto.DefaultBlsSuite(), r.nodeIdentity.GetPrivateKey())
-=======
-	return tcrypto.DKShareFromBytes(data, tcrypto.DefaultEd25519Suite(), tcrypto.DefaultBLSSuite(), r.nodePrivKey)
->>>>>>> d4eb449b
+	return tcrypto.DKShareFromBytes(data, tcrypto.DefaultEd25519Suite(), tcrypto.DefaultBLSSuite(), r.nodeIdentity.GetPrivateKey())
 }
 
 func dbKeyForDKShare(sharedAddress iotago.Address) []byte {
