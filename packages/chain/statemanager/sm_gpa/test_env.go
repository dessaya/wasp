--- conflicted
+++ resolved
@@ -125,11 +125,7 @@
 		sms[nodeID], err = New(chainID, loadedSnapshotStateIndex, nr, wal, store, mockStateManagerMetrics(), smLog, teT.parameters)
 		require.NoError(teT.t, err)
 		snapms[nodeID] = snapshotManager
-<<<<<<< HEAD
-		origin.InitChain(store, teT.bf.GetChainInitParameters(), 0, testutil.TokenInfo)
-=======
-		origin.InitChain(0, store, teT.bf.GetChainInitParameters(), 0)
->>>>>>> 66587b68
+		origin.InitChain(0, store, teT.bf.GetChainInitParameters(), 0, testutil.TokenInfo)
 	}
 	teT.nodeIDs = nodeIDs
 	teT.sms = sms
