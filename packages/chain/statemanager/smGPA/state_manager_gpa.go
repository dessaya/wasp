--- conflicted
+++ resolved
@@ -358,21 +358,13 @@
 	oldNewContainer.newBlockRequest = newBlockRequestFromMempool("new", input.GetNewL1Commitment(), isValidFun, respondFromNewFun, smT.log, id)
 
 	result := gpa.NoMessages()
-<<<<<<< HEAD
-	messages, err := smT.traceBlockChainByRequest(oldNewContainer.oldStateBlockRequest)
-=======
 	messages, err := smT.traceBlockChainByRequest(oldNewContainer.oldBlockRequest)
->>>>>>> d2c4fceb
 	if err != nil {
 		smT.log.Errorf("Error in traceBlockChainByRequest: %v", err)
 		// TODO
 	}
 	result.AddAll(messages)
-<<<<<<< HEAD
-	messages, err = smT.traceBlockChainByRequest(oldNewContainer.newStateBlockRequest)
-=======
 	messages, err = smT.traceBlockChainByRequest(oldNewContainer.newBlockRequest)
->>>>>>> d2c4fceb
 	if err != nil {
 		smT.log.Errorf("Error in traceBlockChainByRequest: %v", err)
 		// TODO
@@ -440,6 +432,7 @@
 }
 
 // TODO: state manager may ask for several requests at once: the request can be formulated
+//
 //	as "give me blocks from some commitment till some index". If the requested
 //	node has the required block committed into the store, it certainly has
 //	all the blocks before it.
