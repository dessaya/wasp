--- conflicted
+++ resolved
@@ -55,15 +55,9 @@
 	defer log.Sync()
 	defer cleanupAfterTest(t)
 
-<<<<<<< HEAD
 	factory := NewBlockFactory(t)
 	blocks, _ := factory.GetBlocks(4, 1)
-	wal, err := NewBlockWAL(constTestFolder, factory.GetChainID(), log)
-=======
-	factory := NewBlockFactory()
-	blocks, _ := factory.GetBlocks(t, 4, 1)
 	wal, err := NewBlockWAL(log, constTestFolder, factory.GetChainID(), NewBlockWALMetrics())
->>>>>>> 97998c4e
 	require.NoError(t, err)
 	for i := range blocks {
 		err = wal.Write(blocks[i])
@@ -94,7 +88,7 @@
 	block, err = wal.Read(blocks[0].Hash())
 	require.NoError(t, err)
 	require.True(t, blocks[0].Hash().Equals(block.Hash()))
-	// require.True(t, blocks[0].Equals(block))
+	//require.True(t, blocks[0].Equals(block))
 }
 
 // Check if after restart wal is functioning correctly
@@ -103,28 +97,17 @@
 	defer log.Sync()
 	defer cleanupAfterTest(t)
 
-<<<<<<< HEAD
 	factory := NewBlockFactory(t)
 	blocks, _ := factory.GetBlocks(4, 1)
-	wal, err := NewBlockWAL(constTestFolder, factory.GetChainID(), log)
-=======
-	factory := NewBlockFactory()
-	blocks, _ := factory.GetBlocks(t, 4, 1)
 	wal, err := NewBlockWAL(log, constTestFolder, factory.GetChainID(), NewBlockWALMetrics())
->>>>>>> 97998c4e
 	require.NoError(t, err)
 	for i := range blocks {
 		err = wal.Write(blocks[i])
 		require.NoError(t, err)
 	}
 
-<<<<<<< HEAD
-	// Restart: WAL object is recreated
-	wal, err = NewBlockWAL(constTestFolder, factory.GetChainID(), log)
-=======
 	//Restart: WAL object is recreated
 	wal, err = NewBlockWAL(log, constTestFolder, factory.GetChainID(), NewBlockWALMetrics())
->>>>>>> 97998c4e
 	require.NoError(t, err)
 	for i := range blocks {
 		require.True(t, wal.Contains(blocks[i].Hash()))
