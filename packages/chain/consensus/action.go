--- conflicted
+++ resolved
@@ -134,12 +134,7 @@
 	for _, req := range reqs {
 		_, isOnLedgerReq := req.(*request.RequestOnLedger)
 		if isOnLedgerReq {
-<<<<<<< HEAD
-			onLedgerCount++
-			if onLedgerCount > ledgerstate.MaxInputCount {
-=======
 			if onLedgerCount >= ledgerstate.MaxInputCount-2 { // 125 (126 limit -1 for the previous state utxo)
->>>>>>> dd242344
 				// do not include more on-ledger requests that number of tx inputs allowed-1 ("-1" for chain input)
 				continue
 			}
