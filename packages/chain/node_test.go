// Copyright 2020 IOTA Stiftung
// SPDX-License-Identifier: Apache-2.0

package chain_test

import (
	"context"
	"fmt"
<<<<<<< HEAD
=======
	"math/rand"
>>>>>>> a4daceba
	"sync"
	"testing"
	"time"

	"github.com/stretchr/testify/require"

	"github.com/iotaledger/hive.go/core/kvstore/mapdb"
	"github.com/iotaledger/hive.go/core/logger"
	iotago "github.com/iotaledger/iota.go/v3"
	"github.com/iotaledger/wasp/contracts/native/inccounter"
	"github.com/iotaledger/wasp/packages/chain"
	"github.com/iotaledger/wasp/packages/chain/statemanager/smGPA/smGPAUtils"
	"github.com/iotaledger/wasp/packages/cryptolib"
	"github.com/iotaledger/wasp/packages/isc"
<<<<<<< HEAD
=======
	"github.com/iotaledger/wasp/packages/kv/dict"
>>>>>>> a4daceba
	"github.com/iotaledger/wasp/packages/metrics/nodeconnmetrics"
	"github.com/iotaledger/wasp/packages/peering"
	"github.com/iotaledger/wasp/packages/registry"
	"github.com/iotaledger/wasp/packages/state"
	"github.com/iotaledger/wasp/packages/testutil"
	"github.com/iotaledger/wasp/packages/testutil/testchain"
	"github.com/iotaledger/wasp/packages/testutil/testlogger"
	"github.com/iotaledger/wasp/packages/testutil/testpeers"
<<<<<<< HEAD
=======
	"github.com/iotaledger/wasp/packages/transaction"
>>>>>>> a4daceba
	"github.com/iotaledger/wasp/packages/utxodb"
	"github.com/iotaledger/wasp/packages/vm/core/coreprocessors"
)

type tc struct {
	n        int
	f        int
	reliable bool
}

func TestBasic(t *testing.T) {
	t.Parallel()
	tests := []tc{
		{n: 1, f: 0, reliable: true},  // Low N
		{n: 2, f: 0, reliable: true},  // Low N
		{n: 3, f: 0, reliable: true},  // Low N
		{n: 4, f: 1, reliable: true},  // Minimal robust config.
		{n: 10, f: 3, reliable: true}, // Typical config.
	}
	if !testing.Short() {
		tests = append(tests,
			tc{n: 4, f: 1, reliable: false},  // Minimal robust config.
			tc{n: 10, f: 3, reliable: false}, // Typical config.
			tc{n: 31, f: 10, reliable: true}, // Large cluster, reliable - to make test faster.
		)
	}
	for _, tst := range tests {
		t.Run(
			fmt.Sprintf("N=%v,F=%v,Reliable=%v", tst.n, tst.f, tst.reliable),
			func(tt *testing.T) { testBasic(tt, tst.n, tst.f, tst.reliable) },
		)
	}
}

func testBasic(t *testing.T, n, f int, reliable bool) {
	t.Parallel()
	te := newEnv(t, n, f, reliable)
	defer te.close()
	t.Logf("All started.")
	for _, tnc := range te.nodeConns {
		tnc.waitAttached()
	}
	t.Logf("All attached to node conns.")
<<<<<<< HEAD
	//
	// Create the chain, post Chain Init, wait for the first block.
	now := time.Now()
=======
	initTime := time.Now()
	go func() {
		ticker := time.NewTicker(100 * time.Millisecond) // TODO: Maybe we have to pass initial time to all sub-components...
		closed := te.ctx.Done()
		for {
			select {
			case now := <-ticker.C:
				for _, tnc := range te.nodeConns {
					tnc.recvMilestone(now)
				}
			case <-closed:
				return
			}
		}
	}()
	//
	// Create the chain, post Chain Init, wait for the first block.
>>>>>>> a4daceba
	initRequests := te.tcl.MakeTxChainInit()
	for _, tnc := range te.nodeConns {
		tnc.recvAliasOutput(
			[]iotago.OutputID{te.originAO.OutputID()},
			[]*iotago.AliasOutput{te.originAO.GetAliasOutput()},
		)
<<<<<<< HEAD
		tnc.recvMilestone(now)
=======
		tnc.recvMilestone(initTime)
>>>>>>> a4daceba
		for _, req := range initRequests {
			tnc.recvRequestCB(req.ID().OutputID(), req.(isc.OnLedgerRequest).Output())
		}
	}
<<<<<<< HEAD
=======
	awaitRequestsProcessed(te, initRequests, "initRequests")
>>>>>>> a4daceba
	for _, tnc := range te.nodeConns {
		for {
			if len(tnc.published) > 0 {
				break
			}
			time.Sleep(50 * time.Millisecond)
		}
	}
<<<<<<< HEAD
=======
	//
	// Create SC Client account with some deposit, deploy a contract, wait for a confirming TX.
	scClient := cryptolib.NewKeyPair()
	_, err := te.utxoDB.GetFundsFromFaucet(scClient.Address(), 150_000_000)
	require.NoError(t, err)
	deployReqs := append(te.tcl.MakeTxDeployIncCounterContract(), te.tcl.MakeTxAccountsDeposit(scClient)...)
	deployBaseAnchor, deployBaseAONoID, err := transaction.GetAnchorFromTransaction(te.nodeConns[0].published[0])
	require.NoError(t, err)
	deployBaseAO := isc.NewAliasOutputWithID(deployBaseAONoID, deployBaseAnchor.OutputID)
	for _, tnc := range te.nodeConns {
		tnc.recvAliasOutput(
			[]iotago.OutputID{deployBaseAO.OutputID()},
			[]*iotago.AliasOutput{deployBaseAO.GetAliasOutput()},
		)
		for _, req := range deployReqs {
			tnc.recvRequestCB(req.ID().OutputID(), req.(isc.OnLedgerRequest).Output())
		}
	}
	awaitRequestsProcessed(te, deployReqs, "deployReqs")
	for _, tnc := range te.nodeConns {
		for {
			if len(tnc.published) > 1 {
				break
			}
			time.Sleep(50 * time.Millisecond)
		}
	}
	//
	// Invoke off-ledger requests on the contract, wait for the counter to reach the expected value.
	// We only send the requests to the first node. Mempool has to disseminate them.
	incCount := 10
	incRequests := make([]isc.Request, incCount)
	for i := 0; i < incCount; i++ {
		scRequest := isc.NewOffLedgerRequest(
			te.chainID,
			inccounter.Contract.Hname(),
			inccounter.FuncIncCounter.Hname(),
			dict.New(), uint64(i),
		).WithGasBudget(20000).Sign(scClient)
		te.nodes[0].ReceiveOffLedgerRequest(scRequest, scClient.GetPublicKey())
		incRequests[i] = scRequest
	}
	for i, node := range te.nodes {
		for {
			latestState, err := node.GetStateReader().LatestState()
			require.NoError(t, err)
			cnt := inccounter.NewStateAccess(latestState).GetCounter()
			t.Logf("Counter[node=%v]=%v", i, cnt)
			if cnt >= int64(incCount) {
				// TODO: Double-check with the published TX.
				/*
					latestTX := te.nodeConns[i].published[len(te.nodeConns[i].published)-1]
					_, latestAONoID, err := transaction.GetAnchorFromTransaction(latestTX)
					require.NoError(t, err)
					latestL1Commitment, err := state.L1CommitmentFromAliasOutput(latestAONoID)
					require.NoError(t, err)
					st, err := node.GetStateReader().StateByTrieRoot(latestL1Commitment.GetTrieRoot())
					require.NoError(t, err)
					require.GreaterOrEqual(t, incCount, inccounter.NewStateAccess(st).GetCounter())
				*/
				break
			}
			//
			// For the unreliable-network tests we have to retry the requests.
			// That's because the gossip in the mempool is primitive for now.
			for ii := 0; ii < incCount; ii++ {
				scRequest := isc.NewOffLedgerRequest(
					te.chainID,
					inccounter.Contract.Hname(),
					inccounter.FuncIncCounter.Hname(),
					dict.New(), uint64(ii),
				).WithGasBudget(20000).Sign(scClient)
				te.nodes[0].ReceiveOffLedgerRequest(scRequest, scClient.GetPublicKey())
			}
			time.Sleep(100 * time.Millisecond)
		}
		// Check if LastAliasOutput() works as expected.
		awaitPredicate(te, "LatestAliasOutput", func() bool {
			confirmedAO, activeAO := node.LatestAliasOutput()
			lastPublishedTX := te.nodeConns[i].published[len(te.nodeConns[i].published)-1]
			lastPublishedAO, err := transaction.GetAliasOutput(lastPublishedTX, te.chainID.AsAddress())
			require.NoError(t, err)
			if !lastPublishedAO.Equals(confirmedAO) { // In this test we confirm outputs immediately.
				te.log.Debugf("lastPublishedAO(%v) != confirmedAO(%v)", lastPublishedAO, confirmedAO)
				return false
			}
			if !lastPublishedAO.Equals(activeAO) {
				te.log.Debugf("lastPublishedAO(%v) != activeAO(%v)", lastPublishedAO, activeAO)
				return false
			}
			return true
		})
	}
	//
	// Check if all requests were processed.
	awaitRequestsProcessed(te, incRequests, "incRequests")
}

func awaitRequestsProcessed(te *testEnv, requests []isc.Request, desc string) {
	reqRefs := isc.RequestRefsFromRequests(requests)
	for i, node := range te.nodes {
		for reqNum, reqRef := range reqRefs {
			te.log.Debugf("Going to AwaitRequestProcessed %v at node=%v, reqNum=%v...", desc, i, reqNum)
			<-node.AwaitRequestProcessed(te.ctx, reqRef.ID)
			te.log.Debugf("Going to AwaitRequestProcessed %v at node=%v, reqNum=%v...Done", desc, i, reqNum)
		}
	}
}

func awaitPredicate(te *testEnv, desc string, predicate func() bool) {
	for {
		if predicate() {
			te.log.Debugf("Predicate %v become true.", desc)
			return
		}
		te.log.Debugf("Predicate %v still false, will retry.", desc)
		time.Sleep(100 * time.Millisecond)
	}
>>>>>>> a4daceba
}

////////////////////////////////////////////////////////////////////////////////
// testNodeConn

type testNodeConn struct {
	t               *testing.T
	chainID         *isc.ChainID
	published       []*iotago.Transaction
	recvRequestCB   chain.RequestOutputHandler
	recvAliasOutput chain.AliasOutputHandler
	recvMilestone   chain.MilestoneHandler
	attachWG        *sync.WaitGroup
}

func newTestNodeConn(t *testing.T) *testNodeConn {
	tnc := &testNodeConn{
		t:         t,
		published: []*iotago.Transaction{},
		attachWG:  &sync.WaitGroup{},
	}
	tnc.attachWG.Add(1)
	return tnc
}

func (tnc *testNodeConn) PublishTX(
	ctx context.Context,
	chainID *isc.ChainID,
	tx *iotago.Transaction,
	callback chain.TxPostHandler,
) {
	if tnc.chainID == nil {
		tnc.t.Errorf("NodeConn::PublishTX before attach.")
	}
	if !tnc.chainID.Equals(chainID) {
		tnc.t.Errorf("unexpected chain id")
	}
	tnc.published = append(tnc.published, tx)
	callback(tx, true)
<<<<<<< HEAD
=======

	stateAnchor, aoNoID, err := transaction.GetAnchorFromTransaction(tx)
	if err != nil {
		panic(err)
	}
	tnc.recvAliasOutput(
		[]iotago.OutputID{stateAnchor.OutputID},
		[]*iotago.AliasOutput{aoNoID},
	)
>>>>>>> a4daceba
}

func (tnc *testNodeConn) AttachChain(
	ctx context.Context,
	chainID *isc.ChainID,
	recvRequestCB chain.RequestOutputHandler,
	recvAliasOutput chain.AliasOutputHandler,
	recvMilestone chain.MilestoneHandler,
) {
	if tnc.chainID != nil {
		tnc.t.Errorf("duplicate attach")
	}
	tnc.chainID = chainID
	tnc.recvRequestCB = recvRequestCB
	tnc.recvAliasOutput = recvAliasOutput
	tnc.recvMilestone = recvMilestone
	tnc.attachWG.Done()
}

func (tnc *testNodeConn) GetMetrics() nodeconnmetrics.NodeConnectionMetrics {
	panic("should be unused in test")
}

func (tnc *testNodeConn) waitAttached() {
	tnc.attachWG.Wait()
}

////////////////////////////////////////////////////////////////////////////////
// testEnv

type testEnv struct {
	ctx              context.Context
	ctxCancel        context.CancelFunc
	log              *logger.Logger
	utxoDB           *utxodb.UtxoDB
	governor         *cryptolib.KeyPair
	originator       *cryptolib.KeyPair
	peerNetIDs       []string
	peerIdentities   []*cryptolib.KeyPair
	peerPubKeys      []*cryptolib.PublicKey
	peeringNetwork   *testutil.PeeringNetwork
	networkProviders []peering.NetworkProvider
	tcl              *testchain.TestChainLedger
	cmtAddress       iotago.Address
	chainID          *isc.ChainID
	originAO         *isc.AliasOutputWithID
	nodeConns        []*testNodeConn
	nodes            []chain.Chain
}

func newEnv(t *testing.T, n, f int, reliable bool) *testEnv {
	te := &testEnv{}
	te.ctx, te.ctxCancel = context.WithCancel(context.Background())
<<<<<<< HEAD
	te.log = testlogger.NewLogger(t)
=======
	te.log = testlogger.NewLogger(t).Named(fmt.Sprintf("%v", rand.Intn(10000))) // For test instance ID.
>>>>>>> a4daceba
	//
	// Create ledger accounts.
	te.utxoDB = utxodb.New(utxodb.DefaultInitParams())
	te.governor = cryptolib.NewKeyPair()
	te.originator = cryptolib.NewKeyPair()
	_, err := te.utxoDB.GetFundsFromFaucet(te.governor.Address())
	require.NoError(t, err)
	_, err = te.utxoDB.GetFundsFromFaucet(te.originator.Address())
	require.NoError(t, err)
	//
	// Create a fake network and keys for the tests.
	te.peerNetIDs, te.peerIdentities = testpeers.SetupKeys(uint16(n))
	te.peerPubKeys = make([]*cryptolib.PublicKey, len(te.peerIdentities))
	for i := range te.peerPubKeys {
		te.peerPubKeys[i] = te.peerIdentities[i].GetPublicKey()
	}
	var networkBehaviour testutil.PeeringNetBehavior
	if reliable {
		networkBehaviour = testutil.NewPeeringNetReliable(te.log)
	} else {
		netLogger := testlogger.WithLevel(te.log.Named("Network"), logger.LevelInfo, false)
		networkBehaviour = testutil.NewPeeringNetUnreliable(80, 20, 10*time.Millisecond, 200*time.Millisecond, netLogger)
	}
	te.peeringNetwork = testutil.NewPeeringNetwork(
		te.peerNetIDs, te.peerIdentities, 10000,
		networkBehaviour,
		testlogger.WithLevel(te.log, logger.LevelWarn, false),
	)
	te.networkProviders = te.peeringNetwork.NetworkProviders()
	var dkShareProviders []registry.DKShareRegistryProvider
	te.cmtAddress, dkShareProviders = testpeers.SetupDkgTrivial(t, n, f, te.peerIdentities, nil)
	te.tcl = testchain.NewTestChainLedger(t, te.utxoDB, te.governor, te.originator)
	te.originAO, te.chainID = te.tcl.MakeTxChainOrigin(te.cmtAddress)
	//
	// Initialize the nodes.
	te.nodeConns = make([]*testNodeConn, len(te.peerIdentities))
	te.nodes = make([]chain.Chain, len(te.peerIdentities))
	for i := range te.peerIdentities {
		te.nodeConns[i] = newTestNodeConn(t)
		te.nodes[i], err = chain.New(
			te.ctx,
			te.chainID,
			state.InitChainStore(mapdb.NewMapDB()),
			te.nodeConns[i],
			te.peerIdentities[i],
			coreprocessors.NewConfigWithCoreContracts().WithNativeContracts(inccounter.Processor),
			dkShareProviders[i],
			testutil.NewMockedCmtLogStore(),
			smGPAUtils.NewMockedBlockWAL(),
			te.networkProviders[i],
			te.log.Named(fmt.Sprintf("N#%v", i)),
		)
		require.NoError(t, err)
	}
	return te
}

func (te *testEnv) close() {
	te.ctxCancel()
	te.peeringNetwork.Close()
	te.log.Sync()
}<|MERGE_RESOLUTION|>--- conflicted
+++ resolved
@@ -6,10 +6,7 @@
 import (
 	"context"
 	"fmt"
-<<<<<<< HEAD
-=======
 	"math/rand"
->>>>>>> a4daceba
 	"sync"
 	"testing"
 	"time"
@@ -24,10 +21,7 @@
 	"github.com/iotaledger/wasp/packages/chain/statemanager/smGPA/smGPAUtils"
 	"github.com/iotaledger/wasp/packages/cryptolib"
 	"github.com/iotaledger/wasp/packages/isc"
-<<<<<<< HEAD
-=======
 	"github.com/iotaledger/wasp/packages/kv/dict"
->>>>>>> a4daceba
 	"github.com/iotaledger/wasp/packages/metrics/nodeconnmetrics"
 	"github.com/iotaledger/wasp/packages/peering"
 	"github.com/iotaledger/wasp/packages/registry"
@@ -36,10 +30,7 @@
 	"github.com/iotaledger/wasp/packages/testutil/testchain"
 	"github.com/iotaledger/wasp/packages/testutil/testlogger"
 	"github.com/iotaledger/wasp/packages/testutil/testpeers"
-<<<<<<< HEAD
-=======
 	"github.com/iotaledger/wasp/packages/transaction"
->>>>>>> a4daceba
 	"github.com/iotaledger/wasp/packages/utxodb"
 	"github.com/iotaledger/wasp/packages/vm/core/coreprocessors"
 )
@@ -83,11 +74,6 @@
 		tnc.waitAttached()
 	}
 	t.Logf("All attached to node conns.")
-<<<<<<< HEAD
-	//
-	// Create the chain, post Chain Init, wait for the first block.
-	now := time.Now()
-=======
 	initTime := time.Now()
 	go func() {
 		ticker := time.NewTicker(100 * time.Millisecond) // TODO: Maybe we have to pass initial time to all sub-components...
@@ -105,26 +91,18 @@
 	}()
 	//
 	// Create the chain, post Chain Init, wait for the first block.
->>>>>>> a4daceba
 	initRequests := te.tcl.MakeTxChainInit()
 	for _, tnc := range te.nodeConns {
 		tnc.recvAliasOutput(
 			[]iotago.OutputID{te.originAO.OutputID()},
 			[]*iotago.AliasOutput{te.originAO.GetAliasOutput()},
 		)
-<<<<<<< HEAD
-		tnc.recvMilestone(now)
-=======
 		tnc.recvMilestone(initTime)
->>>>>>> a4daceba
 		for _, req := range initRequests {
 			tnc.recvRequestCB(req.ID().OutputID(), req.(isc.OnLedgerRequest).Output())
 		}
 	}
-<<<<<<< HEAD
-=======
 	awaitRequestsProcessed(te, initRequests, "initRequests")
->>>>>>> a4daceba
 	for _, tnc := range te.nodeConns {
 		for {
 			if len(tnc.published) > 0 {
@@ -133,8 +111,6 @@
 			time.Sleep(50 * time.Millisecond)
 		}
 	}
-<<<<<<< HEAD
-=======
 	//
 	// Create SC Client account with some deposit, deploy a contract, wait for a confirming TX.
 	scClient := cryptolib.NewKeyPair()
@@ -253,7 +229,6 @@
 		te.log.Debugf("Predicate %v still false, will retry.", desc)
 		time.Sleep(100 * time.Millisecond)
 	}
->>>>>>> a4daceba
 }
 
 ////////////////////////////////////////////////////////////////////////////////
@@ -293,8 +268,6 @@
 	}
 	tnc.published = append(tnc.published, tx)
 	callback(tx, true)
-<<<<<<< HEAD
-=======
 
 	stateAnchor, aoNoID, err := transaction.GetAnchorFromTransaction(tx)
 	if err != nil {
@@ -304,7 +277,6 @@
 		[]iotago.OutputID{stateAnchor.OutputID},
 		[]*iotago.AliasOutput{aoNoID},
 	)
->>>>>>> a4daceba
 }
 
 func (tnc *testNodeConn) AttachChain(
@@ -358,11 +330,7 @@
 func newEnv(t *testing.T, n, f int, reliable bool) *testEnv {
 	te := &testEnv{}
 	te.ctx, te.ctxCancel = context.WithCancel(context.Background())
-<<<<<<< HEAD
-	te.log = testlogger.NewLogger(t)
-=======
 	te.log = testlogger.NewLogger(t).Named(fmt.Sprintf("%v", rand.Intn(10000))) // For test instance ID.
->>>>>>> a4daceba
 	//
 	// Create ledger accounts.
 	te.utxoDB = utxodb.New(utxodb.DefaultInitParams())
