--- conflicted
+++ resolved
@@ -172,11 +172,7 @@
 
 	pipeMetrics.TrackPipeLenMax("cons-gr-netRecvPipe", netPeeringID.String(), cgr.netRecvPipe.Len)
 
-<<<<<<< HEAD
-	consInstRaw := cons.New(chainID, chainStore, me, myNodeIdentity.GetPrivateKey(), dkShare, procCache, netPeeringID[:], gpa.NodeIDFromPublicKey, log).AsGPA()
-	cgr.consInst = gpa.NewAckHandler(me, consInstRaw, redeliveryPeriod)
-=======
-	constInstRaw := cons.New(chainID,
+	consInstRaw := cons.New(chainID,
 		chainStore,
 		me,
 		myNodeIdentity.GetPrivateKey(),
@@ -187,10 +183,9 @@
 		validatorAgentID,
 		log,
 	).AsGPA()
-	cgr.consInst = gpa.NewAckHandler(me, constInstRaw, redeliveryPeriod)
->>>>>>> 1b888a22
-
-	unhook := net.Attach(&netPeeringID, peering.PeerMessageReceiverChainCons, func(recv *peering.PeerMessageIn) {
+	cgr.consInst = gpa.NewAckHandler(me, consInstRaw, redeliveryPeriod)
+
+	unhook := net.Attach(&netPeeringID, peering.ReceiverChainCons, func(recv *peering.PeerMessageIn) {
 		if recv.MsgType != msgTypeCons {
 			cgr.log.Warnf("Unexpected message, type=%v", recv.MsgType)
 			return
@@ -407,7 +402,7 @@
 		return
 	}
 	outMsgs.MustIterate(func(msg gpa.Message) {
-		pm := peering.NewPeerMessageData(cgr.netPeeringID, peering.PeerMessageReceiverChainCons, msgTypeCons, msg)
+		pm := peering.NewPeerMessageData(cgr.netPeeringID, peering.ReceiverChainCons, msgTypeCons, msg)
 		cgr.net.SendMsgByPubKey(cgr.netPeerPubs[msg.Recipient()], pm)
 	})
 }