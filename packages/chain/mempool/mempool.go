// Copyright 2020 IOTA Stiftung
// SPDX-License-Identifier: Apache-2.0

// A mempool basically does these functions:
//   - Provide a proposed set of requests (refs) for the consensus.
//   - Provide a set of requests for a TX as decided by the consensus.
//   - Share Off-Ledger requests between the committee and the server nodes.
//
// When the consensus asks for a proposal set, the mempool has to determine,
// if a reorg or a rollback has happened and adjust the request set accordingly.
// For this to work the mempool has to maintain not only the requests, but also
// the latest state for which it has provided the proposal. Let's say the mempool
// has provided proposals for PrevAO (AO≡AliasOutput).
//
// Upon reception of the proposal query (ConsensusProposalsAsync) for NextAO
// from the consensus, it asks the StateMgr for the virtual state VS(NextAO)
// corresponding to the NextAO and a list of blocks that has to be reverted.
// The state manager collects this information by finding a common ancestor of
// the NextAO and PrevAO, say CommonAO = NextAO ⊓ PrevAO. The blocks to be
// reverted are those in the range (CommonAO, PrevAO].
//
// When the mempool gets VS(NextAO) and RevertBlocks = (CommonAO, PrevAO] it
// re-adds the requests from RevertBlocks to the mempool and then drops the
// requests that are already processed in VS(NextAO). If the RevertBlocks set
// is not empty, it has to drop all the on-ledger requests and re-read them from
// the L1. In the normal execution, we'll have RevertBlocks=∅ and VS(NextAO)
// will differ from VS(PrevAO) in a single block.
//
// The response to the requests decided by the consensus (ConsensusRequestsAsync)
// should be unconditional and should ignore the current state of the requests.
// This call should not modify nor the NextAO not the PrevAO. The state will be
// updated later with the proposal query, because then the chain will know, which
// branch to work on.
//
// Time-locked requests are maintained in the mempool as well. They are provided
// to the proposal based on a tangle time. The tangle time is received from the
// L1 with the milestones.
//
// NOTE: A node looses its off-ledger requests on restart. The on-ledger requests
// will be added back to the mempool by reading them from the L1 node.
//
// TODO: Propose subset of the requests. That's for the next release.
package mempool

import (
	"context"
	"time"

	"github.com/samber/lo"
	"golang.org/x/xerrors"

	"github.com/iotaledger/hive.go/core/logger"
	consGR "github.com/iotaledger/wasp/packages/chain/cons/gr"
	"github.com/iotaledger/wasp/packages/chain/mempool/distSync"
	"github.com/iotaledger/wasp/packages/cryptolib"
	"github.com/iotaledger/wasp/packages/gpa"
	"github.com/iotaledger/wasp/packages/isc"
	"github.com/iotaledger/wasp/packages/metrics"
	"github.com/iotaledger/wasp/packages/peering"
	"github.com/iotaledger/wasp/packages/state"
	"github.com/iotaledger/wasp/packages/util/pipe"
	"github.com/iotaledger/wasp/packages/vm/core/blocklog"
)

const (
	distShareDebugTick      = 10 * time.Second
	distShareTimeTick       = 3 * time.Second
	distShareMaxMsgsPerTick = 100
	distShareRePublishTick  = 5 * time.Second
	waitRequestCleanupEvery = 10
)

// Partial interface for providing chain events to the outside.
// This interface is in the mempool part only because it tracks
// the actual state for checking the consumed requests.
type ChainListener interface {
	// This function is called by the chain when new block is applied to the
	// state. This block might be not confirmed yet, but the chain is going
	// to build the next block on top of this one.
	BlockApplied(chainID isc.ChainID, block state.Block)
}

type Mempool interface {
	consGR.Mempool
	// Invoked by the chain, when new alias output is considered as a tip/head
	// of the chain. Mempool can reorganize its state by removing/rejecting
	// or re-adding some requests, depending on how the head has changed.
	// It can mean simple advance of the chain, or a rollback or a reorg.
	// This function is guaranteed to be called in the order, which is
	// considered the chain block order by the ChainMgr.
	TrackNewChainHead(st state.State, from, till *isc.AliasOutputWithID, added, removed []state.Block)
	// Invoked by the chain when a new off-ledger request is received from a node user.
	// Inter-node off-ledger dissemination is NOT performed via this function.
	ReceiveOnLedgerRequest(request isc.OnLedgerRequest)
	// This is called when this node receives an off-ledger request from a user directly.
	// I.e. when this node is an entry point of the off-ledger request.
	ReceiveOffLedgerRequest(request isc.OffLedgerRequest)
	// Invoked by the ChainMgr when a time of a tangle changes.
	TangleTimeUpdated(tangleTime time.Time)
	// Invoked by the chain when a set of server nodes has changed.
	// These nodes should be used to disseminate the off-ledger requests.
	ServerNodesUpdated(committeePubKeys []*cryptolib.PublicKey, serverNodePubKeys []*cryptolib.PublicKey)
	AccessNodesUpdated(committeePubKeys []*cryptolib.PublicKey, accessNodePubKeys []*cryptolib.PublicKey)
}

type RequestPool[V isc.Request] interface {
	Has(reqRef *isc.RequestRef) bool
	Get(reqRef *isc.RequestRef) V
	Add(request V)
	Remove(request V)
	Filter(predicate func(request V, ts time.Time) bool)
	StatusString() string
}

// This implementation tracks single branch of the chain only. I.e. all the consensus
// instances that are asking for requests for alias outputs different than the current
// head (as considered by the ChainMgr) will get empty proposal sets.
//
// In general we can track several branches, but then we have to remember, which
// requests are available in which branches. Can be implemented later, if needed.
type mempoolImpl struct {
	chainID                        isc.ChainID
	tangleTime                     time.Time
	timePool                       TimePool
	onLedgerPool                   RequestPool[isc.OnLedgerRequest]
	offLedgerPool                  RequestPool[isc.OffLedgerRequest]
	distSync                       gpa.GPA
	chainHeadAO                    *isc.AliasOutputWithID
	chainHeadState                 state.State
<<<<<<< HEAD
	serverNodesUpdatedPipe         pipe.Pipe
	serverNodes                    []*cryptolib.PublicKey
	accessNodesUpdatedPipe         pipe.Pipe
=======
	accessNodesUpdatedPipe         pipe.Pipe[*reqAccessNodesUpdated]
>>>>>>> a05fcf52
	accessNodes                    []*cryptolib.PublicKey
	committeeNodes                 []*cryptolib.PublicKey
	waitReq                        WaitReq
	waitChainHead                  []*reqConsensusProposals
	reqConsensusProposalsPipe      pipe.Pipe[*reqConsensusProposals]
	reqConsensusRequestsPipe       pipe.Pipe[*reqConsensusRequests]
	reqReceiveOnLedgerRequestPipe  pipe.Pipe[isc.OnLedgerRequest]
	reqReceiveOffLedgerRequestPipe pipe.Pipe[isc.OffLedgerRequest]
	reqTangleTimeUpdatedPipe       pipe.Pipe[time.Time]
	reqTrackNewChainHeadPipe       pipe.Pipe[*reqTrackNewChainHead]
	netRecvPipe                    pipe.Pipe[*peering.PeerMessageIn]
	netPeeringID                   peering.PeeringID
	netPeerPubs                    map[gpa.NodeID]*cryptolib.PublicKey
	net                            peering.NetworkProvider
	log                            *logger.Logger
	metrics                        metrics.MempoolMetrics
	listener                       ChainListener
}

var _ Mempool = &mempoolImpl{}

const (
	msgTypeMempool byte = iota
)

type reqServerNodesUpdated struct {
	committeePubKeys  []*cryptolib.PublicKey
	serverNodePubKeys []*cryptolib.PublicKey
}

type reqAccessNodesUpdated struct {
	committeePubKeys  []*cryptolib.PublicKey
	accessNodePubKeys []*cryptolib.PublicKey
}

type reqConsensusProposals struct {
	ctx         context.Context
	aliasOutput *isc.AliasOutputWithID
	responseCh  chan<- []*isc.RequestRef
}

type reqConsensusRequests struct {
	ctx         context.Context
	requestRefs []*isc.RequestRef
	responseCh  chan<- []isc.Request
}

type reqTrackNewChainHead struct {
	st      state.State
	from    *isc.AliasOutputWithID
	till    *isc.AliasOutputWithID
	added   []state.Block
	removed []state.Block
}

func New(
	ctx context.Context,
	chainID isc.ChainID,
	nodeIdentity *cryptolib.KeyPair,
	net peering.NetworkProvider,
	log *logger.Logger,
	metrics metrics.MempoolMetrics,
	listener ChainListener,
) Mempool {
	netPeeringID := peering.HashPeeringIDFromBytes(chainID.Bytes(), []byte("Mempool")) // ChainID × Mempool
	waitReq := NewWaitReq(waitRequestCleanupEvery)
	mpi := &mempoolImpl{
		chainID:                        chainID,
		tangleTime:                     time.Time{},
		timePool:                       NewTimePool(),
		onLedgerPool:                   NewTypedPool[isc.OnLedgerRequest](waitReq),
		offLedgerPool:                  NewTypedPool[isc.OffLedgerRequest](waitReq),
		chainHeadAO:                    nil,
<<<<<<< HEAD
		serverNodesUpdatedPipe:         pipe.NewDefaultInfinitePipe(),
		serverNodes:                    []*cryptolib.PublicKey{},
		accessNodesUpdatedPipe:         pipe.NewDefaultInfinitePipe(),
=======
		accessNodesUpdatedPipe:         pipe.NewInfinitePipe[*reqAccessNodesUpdated](),
>>>>>>> a05fcf52
		accessNodes:                    []*cryptolib.PublicKey{},
		committeeNodes:                 []*cryptolib.PublicKey{},
		waitReq:                        waitReq,
		waitChainHead:                  []*reqConsensusProposals{},
		reqConsensusProposalsPipe:      pipe.NewInfinitePipe[*reqConsensusProposals](),
		reqConsensusRequestsPipe:       pipe.NewInfinitePipe[*reqConsensusRequests](),
		reqReceiveOnLedgerRequestPipe:  pipe.NewInfinitePipe[isc.OnLedgerRequest](),
		reqReceiveOffLedgerRequestPipe: pipe.NewInfinitePipe[isc.OffLedgerRequest](),
		reqTangleTimeUpdatedPipe:       pipe.NewInfinitePipe[time.Time](),
		reqTrackNewChainHeadPipe:       pipe.NewInfinitePipe[*reqTrackNewChainHead](),
		netRecvPipe:                    pipe.NewInfinitePipe[*peering.PeerMessageIn](),
		netPeeringID:                   netPeeringID,
		netPeerPubs:                    map[gpa.NodeID]*cryptolib.PublicKey{},
		net:                            net,
		log:                            log,
		metrics:                        metrics,
		listener:                       listener,
	}
	mpi.distSync = distSync.New(
		mpi.pubKeyAsNodeID(nodeIdentity.GetPublicKey()),
		mpi.distSyncRequestNeededCB,
		mpi.distSyncRequestReceivedCB,
		distShareMaxMsgsPerTick,
		log,
	)
	netRecvPipeInCh := mpi.netRecvPipe.In()
	netAttachID := net.Attach(&netPeeringID, peering.PeerMessageReceiverMempool, func(recv *peering.PeerMessageIn) {
		if recv.MsgType != msgTypeMempool {
			mpi.log.Warnf("Unexpected message, type=%v", recv.MsgType)
			return
		}
		netRecvPipeInCh <- recv
	})
	go mpi.run(ctx, netAttachID)
	return mpi
}

func (mpi *mempoolImpl) TangleTimeUpdated(tangleTime time.Time) {
	mpi.reqTangleTimeUpdatedPipe.In() <- tangleTime
}

func (mpi *mempoolImpl) TrackNewChainHead(st state.State, from, till *isc.AliasOutputWithID, added, removed []state.Block) {
	mpi.reqTrackNewChainHeadPipe.In() <- &reqTrackNewChainHead{st, from, till, added, removed}
}

func (mpi *mempoolImpl) ReceiveOnLedgerRequest(request isc.OnLedgerRequest) {
	mpi.reqReceiveOnLedgerRequestPipe.In() <- request
}

func (mpi *mempoolImpl) ReceiveOffLedgerRequest(request isc.OffLedgerRequest) {
	mpi.reqReceiveOffLedgerRequestPipe.In() <- request
}

func (mpi *mempoolImpl) ServerNodesUpdated(committeePubKeys, serverNodePubKeys []*cryptolib.PublicKey) {
	mpi.serverNodesUpdatedPipe.In() <- &reqServerNodesUpdated{committeePubKeys, serverNodePubKeys}
}

func (mpi *mempoolImpl) AccessNodesUpdated(committeePubKeys, accessNodePubKeys []*cryptolib.PublicKey) {
	mpi.accessNodesUpdatedPipe.In() <- &reqAccessNodesUpdated{committeePubKeys, accessNodePubKeys}
}

func (mpi *mempoolImpl) ConsensusProposalsAsync(ctx context.Context, aliasOutput *isc.AliasOutputWithID) <-chan []*isc.RequestRef {
	res := make(chan []*isc.RequestRef, 1)
	req := &reqConsensusProposals{
		ctx:         ctx,
		aliasOutput: aliasOutput,
		responseCh:  res,
	}
	mpi.reqConsensusProposalsPipe.In() <- req
	return res
}

func (mpi *mempoolImpl) ConsensusRequestsAsync(ctx context.Context, requestRefs []*isc.RequestRef) <-chan []isc.Request {
	res := make(chan []isc.Request, 1)
	req := &reqConsensusRequests{
		ctx:         ctx,
		requestRefs: requestRefs,
		responseCh:  res,
	}
	mpi.reqConsensusRequestsPipe.In() <- req
	return res
}

func (mpi *mempoolImpl) run(ctx context.Context, netAttachID interface{}) { //nolint: gocyclo
	serverNodesUpdatedPipeOutCh := mpi.serverNodesUpdatedPipe.Out()
	accessNodesUpdatedPipeOutCh := mpi.accessNodesUpdatedPipe.Out()
	reqConsensusProposalsPipeOutCh := mpi.reqConsensusProposalsPipe.Out()
	reqConsensusRequestsPipeOutCh := mpi.reqConsensusRequestsPipe.Out()
	reqReceiveOnLedgerRequestPipeOutCh := mpi.reqReceiveOnLedgerRequestPipe.Out()
	reqReceiveOffLedgerRequestPipeOutCh := mpi.reqReceiveOffLedgerRequestPipe.Out()
	reqTangleTimeUpdatedPipeOutCh := mpi.reqTangleTimeUpdatedPipe.Out()
	reqTrackNewChainHeadPipeOutCh := mpi.reqTrackNewChainHeadPipe.Out()
	netRecvPipeOutCh := mpi.netRecvPipe.Out()
	debugTicker := time.NewTicker(distShareDebugTick)
	timeTicker := time.NewTicker(distShareTimeTick)
	rePublishTicker := time.NewTicker(distShareRePublishTick)
	for {
		select {
		case recv, ok := <-serverNodesUpdatedPipeOutCh:
			if !ok {
				serverNodesUpdatedPipeOutCh = nil
				break
			}
			mpi.handleServerNodesUpdated(recv.(*reqServerNodesUpdated))
		case recv, ok := <-accessNodesUpdatedPipeOutCh:
			if !ok {
				accessNodesUpdatedPipeOutCh = nil
				break
			}
			mpi.handleAccessNodesUpdated(recv)
		case recv, ok := <-reqConsensusProposalsPipeOutCh:
			if !ok {
				reqConsensusProposalsPipeOutCh = nil
				break
			}
			mpi.handleConsensusProposals(recv)
		case recv, ok := <-reqConsensusRequestsPipeOutCh:
			if !ok {
				reqConsensusRequestsPipeOutCh = nil
				break
			}
			mpi.handleConsensusRequests(recv)
		case recv, ok := <-reqReceiveOnLedgerRequestPipeOutCh:
			if !ok {
				reqReceiveOnLedgerRequestPipeOutCh = nil
				break
			}
			mpi.handleReceiveOnLedgerRequest(recv)
		case recv, ok := <-reqReceiveOffLedgerRequestPipeOutCh:
			if !ok {
				reqReceiveOffLedgerRequestPipeOutCh = nil
				break
			}
			mpi.handleReceiveOffLedgerRequest(recv)
		case recv, ok := <-reqTangleTimeUpdatedPipeOutCh:
			if !ok {
				reqTangleTimeUpdatedPipeOutCh = nil
				break
			}
			mpi.handleTangleTimeUpdated(recv)
		case recv, ok := <-reqTrackNewChainHeadPipeOutCh:
			if !ok {
				reqTrackNewChainHeadPipeOutCh = nil
				break
			}
			mpi.handleTrackNewChainHead(recv)
		case recv, ok := <-netRecvPipeOutCh:
			if !ok {
				netRecvPipeOutCh = nil
				continue
			}
			mpi.handleNetMessage(recv)
		case <-debugTicker.C:
			mpi.handleDistSyncDebugTick()
		case <-timeTicker.C:
			mpi.handleDistSyncTimeTick()
		case <-rePublishTicker.C:
			mpi.handleRePublishTimeTick()
		case <-ctx.Done():
			// mpi.serverNodesUpdatedPipe.Close() // TODO: Causes panic: send on closed channel
			// mpi.accessNodesUpdatedPipe.Close()
			// mpi.reqConsensusProposalsPipe.Close()
			// mpi.reqConsensusRequestsPipe.Close()
			// mpi.reqReceiveOnLedgerRequestPipe.Close()
			// mpi.reqReceiveOffLedgerRequestPipe.Close()
			// mpi.reqTangleTimeUpdatedPipe.Close()
			// mpi.reqTrackNewChainHeadPipe.Close()
			// mpi.netRecvPipe.Close()
			debugTicker.Stop()
			timeTicker.Stop()
			mpi.net.Detach(netAttachID)
			return
		}
	}
}

// A callback for distSync.
//   - We only return off-ledger requests here.
//   - The requests can be in the mempool
//   - Or they are processed already (a lagging node asks
//     for them), then the state has to be accessed.
func (mpi *mempoolImpl) distSyncRequestNeededCB(requestRef *isc.RequestRef) isc.Request {
	if req := mpi.offLedgerPool.Get(requestRef); req != nil {
		return req
	}
	if mpi.chainHeadState != nil {
		requestID := requestRef.ID
		receipt, err := blocklog.GetRequestReceipt(mpi.chainHeadState, &requestID)
		if err == nil && receipt != nil && receipt.Request.IsOffLedger() {
			return receipt.Request
		}
		return nil
	}
	return nil
}

// A callback for distSync.
func (mpi *mempoolImpl) distSyncRequestReceivedCB(request isc.Request) {
	offLedgerReq, ok := request.(isc.OffLedgerRequest)
	if !ok {
		mpi.log.Warn("Dropping non-OffLedger request form dist %T: %+v", request, request)
		return
	}
	mpi.addOffLedgerRequestIfUnseen(offLedgerReq)
}

func (mpi *mempoolImpl) addOffLedgerRequestIfUnseen(request isc.OffLedgerRequest) bool {
	mpi.log.Debugf("trying to add to mempool, requestID: %s", request.ID().String())
	if mpi.chainHeadState != nil {
		requestID := request.ID()
		processed, err := blocklog.IsRequestProcessed(mpi.chainHeadState, &requestID)
		if err != nil {
			panic(xerrors.Errorf(
				"cannot check if request.ID=%v is processed in the blocklog at state=%v: %w",
				requestID,
				mpi.chainHeadState,
				err,
			))
		}
		if processed {
			return false // Already processed.
		}
	}
	if !mpi.offLedgerPool.Has(isc.RequestRefFromRequest(request)) {
		mpi.offLedgerPool.Add(request)
		mpi.metrics.CountRequestIn(request)
		mpi.log.Debugf("accepted by the mempool, requestID: %s", request.ID().String())
		return true
	}
	return false
}

func (mpi *mempoolImpl) handleServerNodesUpdated(recv *reqServerNodesUpdated) {
	mpi.serverNodes = recv.serverNodePubKeys
	mpi.committeeNodes = recv.committeePubKeys
	mpi.sendMessages(mpi.distSync.Input(distSync.NewInputServerNodes(
		lo.Map(mpi.serverNodes, mpi.pubKeyAsNodeIDMap),
		lo.Map(mpi.committeeNodes, mpi.pubKeyAsNodeIDMap),
	)))
}

func (mpi *mempoolImpl) handleAccessNodesUpdated(recv *reqAccessNodesUpdated) {
	mpi.accessNodes = recv.accessNodePubKeys
	mpi.committeeNodes = recv.committeePubKeys
	mpi.sendMessages(mpi.distSync.Input(distSync.NewInputAccessNodes(
		lo.Map(mpi.accessNodes, mpi.pubKeyAsNodeIDMap),
		lo.Map(mpi.committeeNodes, mpi.pubKeyAsNodeIDMap),
	)))
}

// This implementation only tracks a single branch. So, we will only respond
// to the request matching the TrackNewChainHead call.
func (mpi *mempoolImpl) handleConsensusProposals(recv *reqConsensusProposals) {
	if mpi.chainHeadAO == nil || !recv.aliasOutput.Equals(mpi.chainHeadAO) {
		mpi.waitChainHead = append(mpi.waitChainHead, recv)
		return
	}
	mpi.handleConsensusProposalsForChainHead(recv)
}

func (mpi *mempoolImpl) handleConsensusProposalsForChainHead(recv *reqConsensusProposals) {
	//
	// The case for matching ChainHeadAO and request BaseAO
	reqRefs := []*isc.RequestRef{}
	if !mpi.tangleTime.IsZero() { // Wait for tangle-time to process the on ledger requests.
		mpi.onLedgerPool.Filter(func(request isc.OnLedgerRequest, ts time.Time) bool {
			if isc.RequestIsExpired(request, mpi.tangleTime) {
				return false // Drop it from the mempool
			}
			if isc.RequestIsUnlockable(request, mpi.chainID.AsAddress(), mpi.tangleTime) {
				reqRefs = append(reqRefs, isc.RequestRefFromRequest(request))
			}
			return true // Keep them for now
		})
	}
	mpi.offLedgerPool.Filter(func(request isc.OffLedgerRequest, ts time.Time) bool {
		reqRefs = append(reqRefs, isc.RequestRefFromRequest(request))
		return true // Keep them for now
	})
	if len(reqRefs) > 0 {
		recv.responseCh <- reqRefs
		close(recv.responseCh)
		return
	}
	//
	// Wait for any request.
	mpi.waitReq.WaitAny(recv.ctx, func(req isc.Request) {
		recv.responseCh <- []*isc.RequestRef{isc.RequestRefFromRequest(req)}
		close(recv.responseCh)
	})
}

func (mpi *mempoolImpl) handleConsensusRequests(recv *reqConsensusRequests) {
	reqs := make([]isc.Request, len(recv.requestRefs))
	missing := []*isc.RequestRef{}
	missingIdx := map[isc.RequestRefKey]int{}
	for i := range reqs {
		reqRef := recv.requestRefs[i]
		reqs[i] = mpi.onLedgerPool.Get(reqRef)
		if reqs[i] == nil {
			reqs[i] = mpi.offLedgerPool.Get(reqRef)
		}
		if reqs[i] == nil {
			missing = append(missing, reqRef)
			missingIdx[reqRef.AsKey()] = i
		}
	}
	if len(missing) == 0 {
		recv.responseCh <- reqs
		close(recv.responseCh)
		return
	}
	//
	// Wait for missing requests.
	for i := range missing {
		mpi.sendMessages(mpi.distSync.Input(distSync.NewInputRequestNeeded(missing[i], true)))
	}
	mpi.waitReq.WaitMany(recv.ctx, missing, func(req isc.Request) {
		reqRefKey := isc.RequestRefFromRequest(req).AsKey()
		if idx, ok := missingIdx[reqRefKey]; ok {
			reqs[idx] = req
			delete(missingIdx, reqRefKey)
			if len(missingIdx) == 0 {
				recv.responseCh <- reqs
				close(recv.responseCh)
			}
		}
	})
}

func (mpi *mempoolImpl) handleReceiveOnLedgerRequest(request isc.OnLedgerRequest) {
	requestID := request.ID()
	requestRef := isc.RequestRefFromRequest(request)
	//
	// TODO: Do not process anything with SDRUC for now.
	if _, ok := request.Features().ReturnAmount(); ok {
		mpi.log.Warnf("dropping request, because it has ReturnAmount, ID=%v", requestID)
		return
	}
	//
	// Check, maybe mempool already has it.
	if mpi.onLedgerPool.Has(requestRef) || mpi.timePool.Has(requestRef) {
		return
	}
	//
	// Maybe it has been processed before?
	if mpi.chainHeadState != nil {
		processed, err := blocklog.IsRequestProcessed(mpi.chainHeadState, &requestID)
		if err != nil {
			panic(xerrors.Errorf("cannot check if request was processed: %w", err))
		}
		if processed {
			return
		}
	}
	//
	// Add the request either to the onLedger request pool or time-locked request pool.
	reqUnlockCondSet := request.Output().UnlockConditionSet()
	timeLock := reqUnlockCondSet.Timelock()
	if timeLock != nil {
		expiration := reqUnlockCondSet.Expiration()
		if expiration != nil && timeLock.UnixTime >= expiration.UnixTime {
			// can never be processed, just reject
			return
		}
		if mpi.tangleTime.IsZero() || timeLock.UnixTime > uint32(mpi.tangleTime.Unix()) {
			mpi.timePool.AddRequest(time.Unix(int64(timeLock.UnixTime), 0), request)
			return
		}
	}
	mpi.onLedgerPool.Add(request)
	mpi.metrics.CountRequestIn(request)
}

func (mpi *mempoolImpl) handleReceiveOffLedgerRequest(request isc.OffLedgerRequest) {
	if mpi.addOffLedgerRequestIfUnseen(request) {
		mpi.sendMessages(mpi.distSync.Input(distSync.NewInputPublishRequest(request)))
	}
}

func (mpi *mempoolImpl) handleTangleTimeUpdated(tangleTime time.Time) {
	oldTangleTime := mpi.tangleTime
	mpi.tangleTime = tangleTime
	//
	// Add requests from time locked pool.
	reqs := mpi.timePool.TakeTill(tangleTime)
	for i := range reqs {
		switch req := reqs[i].(type) {
		case isc.OnLedgerRequest:
			mpi.onLedgerPool.Add(req)
			mpi.metrics.CountRequestIn(req)
		case isc.OffLedgerRequest:
			mpi.offLedgerPool.Add(req)
			mpi.metrics.CountRequestIn(req)
		default:
			panic(xerrors.Errorf("unexpected request type: %T, %+v", req, req))
		}
	}
	//
	// Notify existing on-ledger requests if that's first time update.
	if oldTangleTime.IsZero() {
		mpi.onLedgerPool.Filter(func(request isc.OnLedgerRequest, ts time.Time) bool {
			mpi.waitReq.Have(request)
			return true
		})
	}
}

// - Re-add all the request from the reverted blocks.
// - Cleanup requests from the blocks that were added.
func (mpi *mempoolImpl) handleTrackNewChainHead(req *reqTrackNewChainHead) {
	if len(req.removed) != 0 {
		mpi.log.Infof("Reorg detected, removing %v blocks, adding %v blocks", len(req.removed), len(req.added))
		// TODO: For IOTA 2.0: Maybe re-read the state from L1 (when reorgs will become possible).
	}
	//
	// Re-add requests from the blocks that are reverted now.
	for _, block := range req.removed {
		blockReceipts, err := blocklog.RequestReceiptsFromBlock(block)
		if err != nil {
			panic(xerrors.Errorf("cannot extract receipts from block: %w", err))
		}
		for _, receipt := range blockReceipts {
			mpi.tryReAddRequest(receipt.Request)
		}
	}
	//
	// Cleanup the requests that were consumed in the added blocks.
	for _, block := range req.added {
		blockReceipts, err := blocklog.RequestReceiptsFromBlock(block)
		if err != nil {
			panic(xerrors.Errorf("cannot extract receipts from block: %w", err))
		}
		mpi.metrics.CountBlocksPerChain()
		mpi.listener.BlockApplied(mpi.chainID, block)
		for _, receipt := range blockReceipts {
			mpi.metrics.CountRequestOut()
			mpi.tryRemoveRequest(receipt.Request)
			mpi.log.Debugf("removed from mempool: %s", receipt.Request.ID().String())
		}
	}
	//
	// Cleanup processed requests, if that's the first time we received the state.
	if mpi.chainHeadState == nil {
		mpi.tryCleanupProcessed(req.st)
	}
	//
	// Record the head state.
	mpi.chainHeadState = req.st
	mpi.chainHeadAO = req.till
	//
	// Process the pending consensus proposal requests if any.
	if len(mpi.waitChainHead) != 0 {
		newWaitChainHead := []*reqConsensusProposals{}
		for i, waiting := range mpi.waitChainHead {
			if waiting.ctx.Err() != nil {
				continue // Drop it.
			}
			if waiting.aliasOutput.Equals(mpi.chainHeadAO) {
				mpi.handleConsensusProposalsForChainHead(waiting)
				continue // Drop it from wait queue.
			}
			newWaitChainHead = append(newWaitChainHead, mpi.waitChainHead[i])
		}
		mpi.waitChainHead = newWaitChainHead
	}
}

func (mpi *mempoolImpl) handleNetMessage(recv *peering.PeerMessageIn) {
	msg, err := mpi.distSync.UnmarshalMessage(recv.MsgData)
	if err != nil {
		mpi.log.Warnf("cannot parse message: %v", err)
		return
	}
	msg.SetSender(mpi.pubKeyAsNodeID(recv.SenderPubKey))
	outMsgs := mpi.distSync.Message(msg) // Output is handled via callbacks in this case.
	mpi.sendMessages(outMsgs)
}

func (mpi *mempoolImpl) handleDistSyncDebugTick() {
	mpi.log.Debugf(
		"Mempool onLedger=%v, offLedger=%v distSync=%v",
		mpi.onLedgerPool.StatusString(),
		mpi.offLedgerPool.StatusString(),
		mpi.distSync.StatusString(),
	)
}

func (mpi *mempoolImpl) handleDistSyncTimeTick() {
	mpi.sendMessages(mpi.distSync.Input(distSync.NewInputTimeTick()))
}

// Re-send off-ledger messages that are hanging here for a long time.
// Probably not a lot of nodes have them.
func (mpi *mempoolImpl) handleRePublishTimeTick() {
	retryOlder := time.Now().Add(-distShareRePublishTick)
	mpi.offLedgerPool.Filter(func(request isc.OffLedgerRequest, ts time.Time) bool {
		if ts.Before(retryOlder) {
			mpi.sendMessages(mpi.distSync.Input(distSync.NewInputPublishRequest(request)))
		}
		return true
	})
}

func (mpi *mempoolImpl) tryReAddRequest(req isc.Request) {
	switch req := req.(type) {
	case isc.OnLedgerRequest:
		// TODO: For IOTA 2.0: We will have to check, if the request has been reverted with the reorg.
		//
		// For now, the L1 cannot revert committed outputs and all the on-ledger requests
		// are received, when they are committed. Therefore it is safe now to re-add the
		// requests, because they were consumed in an uncommitted (and now reverted) transactions.
		mpi.onLedgerPool.Add(req)
	case isc.OffLedgerRequest:
		mpi.offLedgerPool.Add(req)
	default:
		panic(xerrors.Errorf("unexpected request type: %T", req))
	}
}

func (mpi *mempoolImpl) tryRemoveRequest(req isc.Request) {
	switch req := req.(type) {
	case isc.OnLedgerRequest:
		mpi.onLedgerPool.Remove(req)
	case isc.OffLedgerRequest:
		mpi.offLedgerPool.Remove(req)
	default:
		mpi.log.Warn("Trying to remove request of unexpected type %T: %+v", req, req)
	}
}

func (mpi *mempoolImpl) tryCleanupProcessed(chainState state.State) {
	mpi.onLedgerPool.Filter(unprocessedPredicate[isc.OnLedgerRequest](chainState))
	mpi.offLedgerPool.Filter(unprocessedPredicate[isc.OffLedgerRequest](chainState))
	mpi.timePool.Filter(unprocessedPredicate[isc.Request](chainState))
}

func (mpi *mempoolImpl) sendMessages(outMsgs gpa.OutMessages) {
	if outMsgs == nil {
		return
	}
	outMsgs.MustIterate(func(m gpa.Message) {
		msgData, err := m.MarshalBinary()
		if err != nil {
			mpi.log.Warnf("Failed to send a message: %v", err)
			return
		}
		pm := &peering.PeerMessageData{
			PeeringID:   mpi.netPeeringID,
			MsgReceiver: peering.PeerMessageReceiverMempool,
			MsgType:     msgTypeMempool,
			MsgData:     msgData,
		}
		mpi.net.SendMsgByPubKey(mpi.netPeerPubs[m.Recipient()], pm)
	})
}

func (mpi *mempoolImpl) pubKeyAsNodeID(pubKey *cryptolib.PublicKey) gpa.NodeID {
	nodeID := gpa.NodeIDFromPublicKey(pubKey)
	if _, ok := mpi.netPeerPubs[nodeID]; !ok {
		mpi.netPeerPubs[nodeID] = pubKey
	}
	return nodeID
}

// To use with lo.Map.
func (mpi *mempoolImpl) pubKeyAsNodeIDMap(nodePubKey *cryptolib.PublicKey, _ int) gpa.NodeID {
	return mpi.pubKeyAsNodeID(nodePubKey)
}

// Have to have it as a separate function to be able to use type params.
func unprocessedPredicate[V isc.Request](chainState state.State) func(V, time.Time) bool {
	return func(request V, ts time.Time) bool {
		requestID := request.ID()
		if processed, err := blocklog.IsRequestProcessed(chainState, &requestID); err != nil && processed {
			return false
		}
		return true
	}
}<|MERGE_RESOLUTION|>--- conflicted
+++ resolved
@@ -127,13 +127,9 @@
 	distSync                       gpa.GPA
 	chainHeadAO                    *isc.AliasOutputWithID
 	chainHeadState                 state.State
-<<<<<<< HEAD
-	serverNodesUpdatedPipe         pipe.Pipe
+	serverNodesUpdatedPipe         pipe.Pipe[*reqServerNodesUpdated]
 	serverNodes                    []*cryptolib.PublicKey
-	accessNodesUpdatedPipe         pipe.Pipe
-=======
 	accessNodesUpdatedPipe         pipe.Pipe[*reqAccessNodesUpdated]
->>>>>>> a05fcf52
 	accessNodes                    []*cryptolib.PublicKey
 	committeeNodes                 []*cryptolib.PublicKey
 	waitReq                        WaitReq
@@ -207,13 +203,9 @@
 		onLedgerPool:                   NewTypedPool[isc.OnLedgerRequest](waitReq),
 		offLedgerPool:                  NewTypedPool[isc.OffLedgerRequest](waitReq),
 		chainHeadAO:                    nil,
-<<<<<<< HEAD
-		serverNodesUpdatedPipe:         pipe.NewDefaultInfinitePipe(),
+		serverNodesUpdatedPipe:         pipe.NewInfinitePipe[*reqServerNodesUpdated](),
 		serverNodes:                    []*cryptolib.PublicKey{},
-		accessNodesUpdatedPipe:         pipe.NewDefaultInfinitePipe(),
-=======
 		accessNodesUpdatedPipe:         pipe.NewInfinitePipe[*reqAccessNodesUpdated](),
->>>>>>> a05fcf52
 		accessNodes:                    []*cryptolib.PublicKey{},
 		committeeNodes:                 []*cryptolib.PublicKey{},
 		waitReq:                        waitReq,
@@ -317,7 +309,7 @@
 				serverNodesUpdatedPipeOutCh = nil
 				break
 			}
-			mpi.handleServerNodesUpdated(recv.(*reqServerNodesUpdated))
+			mpi.handleServerNodesUpdated(recv)
 		case recv, ok := <-accessNodesUpdatedPipeOutCh:
 			if !ok {
 				accessNodesUpdatedPipeOutCh = nil
