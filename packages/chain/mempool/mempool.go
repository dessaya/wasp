--- conflicted
+++ resolved
@@ -206,17 +206,6 @@
 	if rotate.IsRotateStateControllerRequest(req) {
 		rotateStr = "(rotate) "
 	}
-<<<<<<< HEAD
-	tl := req.TimeLock()
-	traceFn := m.log.Debugf
-	if traceInOut {
-		traceFn = m.log.Infof
-	}
-	if tl.IsZero() {
-		traceFn("IN MEMPOOL %s%s (+%d / -%d)", rotateStr, req.ID(), m.inPoolCounter, m.outPoolCounter)
-	} else {
-		traceFn("IN MEMPOOL %s%s (+%d / -%d) timelocked for %v", rotateStr, req.ID(), m.inPoolCounter, m.outPoolCounter, time.Until(tl))
-=======
 	logFn := m.log.Debugf
 	if traceInOut {
 		logFn = m.log.Infof
@@ -230,7 +219,6 @@
 		logFn("IN MEMPOOL %s%s (+%d / -%d)", rotateStr, req.ID(), m.inPoolCounter, m.outPoolCounter)
 	} else {
 		logFn("IN MEMPOOL %s%s (+%d / -%d) timelocked for %v", rotateStr, req.ID(), m.inPoolCounter, m.outPoolCounter, time.Until(tl))
->>>>>>> 8dbf3cd7
 	}
 }
 
