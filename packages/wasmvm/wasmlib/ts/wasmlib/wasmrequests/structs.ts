// Copyright 2020 IOTA Stiftung
// SPDX-License-Identifier: Apache-2.0

// (Re-)generated by schema tool
// >>>> DO NOT CHANGE THIS FILE! <<<<
// Change the json schema instead

import * as wasmtypes from "wasmlib/wasmtypes";

export class CallRequest {
	// caller assets that the call is allowed to access
	allowance : u8[] = [];
	contract  : wasmtypes.ScHname = new wasmtypes.ScHname(0);
	function  : wasmtypes.ScHname = new wasmtypes.ScHname(0);
	params    : u8[] = [];

	static fromBytes(buf: u8[]): CallRequest {
		const dec = new wasmtypes.WasmDecoder(buf);
		const data = new CallRequest();
		data.allowance = wasmtypes.bytesDecode(dec);
		data.contract  = wasmtypes.hnameDecode(dec);
		data.function  = wasmtypes.hnameDecode(dec);
		data.params    = wasmtypes.bytesDecode(dec);
		dec.close();
		return data;
	}

	bytes(): u8[] {
		const enc = new wasmtypes.WasmEncoder();
		wasmtypes.bytesEncode(enc, this.allowance);
		wasmtypes.hnameEncode(enc, this.contract);
		wasmtypes.hnameEncode(enc, this.function);
		wasmtypes.bytesEncode(enc, this.params);
		return enc.buf();
	}
}

export class ImmutableCallRequest extends wasmtypes.ScProxy {

	exists(): bool {
		return this.proxy.exists();
	}

	value(): CallRequest {
		return CallRequest.fromBytes(this.proxy.get());
	}
}

export class MutableCallRequest extends wasmtypes.ScProxy {

	delete(): void {
		this.proxy.delete();
	}

	exists(): bool {
		return this.proxy.exists();
	}

	setValue(value: CallRequest): void {
		this.proxy.set(value.bytes());
	}

	value(): CallRequest {
		return CallRequest.fromBytes(this.proxy.get());
	}
}

export class DeployRequest {
	description : string = "";
	name        : string = "";
	params      : u8[] = [];
	progHash    : wasmtypes.ScHash = new wasmtypes.ScHash();

	static fromBytes(buf: u8[]): DeployRequest {
		const dec = new wasmtypes.WasmDecoder(buf);
		const data = new DeployRequest();
		data.description = wasmtypes.stringDecode(dec);
		data.name        = wasmtypes.stringDecode(dec);
		data.params      = wasmtypes.bytesDecode(dec);
		data.progHash    = wasmtypes.hashDecode(dec);
		dec.close();
		return data;
	}

	bytes(): u8[] {
		const enc = new wasmtypes.WasmEncoder();
		wasmtypes.stringEncode(enc, this.description);
		wasmtypes.stringEncode(enc, this.name);
		wasmtypes.bytesEncode(enc, this.params);
		wasmtypes.hashEncode(enc, this.progHash);
		return enc.buf();
	}
}

export class ImmutableDeployRequest extends wasmtypes.ScProxy {

	exists(): bool {
		return this.proxy.exists();
	}

	value(): DeployRequest {
		return DeployRequest.fromBytes(this.proxy.get());
	}
}

export class MutableDeployRequest extends wasmtypes.ScProxy {

	delete(): void {
		this.proxy.delete();
	}

	exists(): bool {
		return this.proxy.exists();
	}

	setValue(value: DeployRequest): void {
		this.proxy.set(value.bytes());
	}

	value(): DeployRequest {
		return DeployRequest.fromBytes(this.proxy.get());
	}
}

export class PostRequest {
	// caller assets that the call is allowed to access
	allowance : u8[] = [];
	chainID   : wasmtypes.ScChainID = new wasmtypes.ScChainID();
	contract  : wasmtypes.ScHname = new wasmtypes.ScHname(0);
	delay     : u32 = 0;
	function  : wasmtypes.ScHname = new wasmtypes.ScHname(0);
	params    : u8[] = [];
	// assets that are transferred into caller account
	transfer  : u8[] = [];

	static fromBytes(buf: u8[]): PostRequest {
		const dec = new wasmtypes.WasmDecoder(buf);
		const data = new PostRequest();
		data.allowance = wasmtypes.bytesDecode(dec);
		data.chainID   = wasmtypes.chainIDDecode(dec);
		data.contract  = wasmtypes.hnameDecode(dec);
		data.delay     = wasmtypes.uint32Decode(dec);
		data.function  = wasmtypes.hnameDecode(dec);
		data.params    = wasmtypes.bytesDecode(dec);
		data.transfer  = wasmtypes.bytesDecode(dec);
		dec.close();
		return data;
	}

	bytes(): u8[] {
		const enc = new wasmtypes.WasmEncoder();
		wasmtypes.bytesEncode(enc, this.allowance);
		wasmtypes.chainIDEncode(enc, this.chainID);
		wasmtypes.hnameEncode(enc, this.contract);
		wasmtypes.uint32Encode(enc, this.delay);
		wasmtypes.hnameEncode(enc, this.function);
		wasmtypes.bytesEncode(enc, this.params);
		wasmtypes.bytesEncode(enc, this.transfer);
		return enc.buf();
	}
}

export class ImmutablePostRequest extends wasmtypes.ScProxy {

	exists(): bool {
		return this.proxy.exists();
	}

	value(): PostRequest {
		return PostRequest.fromBytes(this.proxy.get());
	}
}

export class MutablePostRequest extends wasmtypes.ScProxy {

	delete(): void {
		this.proxy.delete();
	}

	exists(): bool {
		return this.proxy.exists();
	}

	setValue(value: PostRequest): void {
		this.proxy.set(value.bytes());
	}

	value(): PostRequest {
		return PostRequest.fromBytes(this.proxy.get());
	}
}

export class SendRequest {
	address  : wasmtypes.ScAddress = new wasmtypes.ScAddress();
	transfer : u8[] = [];

	static fromBytes(buf: u8[]): SendRequest {
		const dec = new wasmtypes.WasmDecoder(buf);
		const data = new SendRequest();
		data.address  = wasmtypes.addressDecode(dec);
		data.transfer = wasmtypes.bytesDecode(dec);
		dec.close();
		return data;
	}

	bytes(): u8[] {
		const enc = new wasmtypes.WasmEncoder();
		wasmtypes.addressEncode(enc, this.address);
		wasmtypes.bytesEncode(enc, this.transfer);
		return enc.buf();
	}
}

export class ImmutableSendRequest extends wasmtypes.ScProxy {

	exists(): bool {
		return this.proxy.exists();
	}

	value(): SendRequest {
		return SendRequest.fromBytes(this.proxy.get());
	}
}

export class MutableSendRequest extends wasmtypes.ScProxy {

	delete(): void {
		this.proxy.delete();
	}

	exists(): bool {
		return this.proxy.exists();
	}

	setValue(value: SendRequest): void {
		this.proxy.set(value.bytes());
	}

	value(): SendRequest {
		return SendRequest.fromBytes(this.proxy.get());
	}
}

export class TransferRequest {
<<<<<<< HEAD
	agentID  : wasmtypes.ScAgentID = wasmtypes.agentIDFromBytes([]); 
	create   : bool = false; 
	transfer : u8[] = []; 
=======
	agentID  : wasmtypes.ScAgentID = wasmtypes.agentIDFromBytes([]);
	create   : bool = false;
	transfer : u8[] = [];
>>>>>>> 0c708219

	static fromBytes(buf: u8[]): TransferRequest {
		const dec = new wasmtypes.WasmDecoder(buf);
		const data = new TransferRequest();
		data.agentID  = wasmtypes.agentIDDecode(dec);
		data.create   = wasmtypes.boolDecode(dec);
		data.transfer = wasmtypes.bytesDecode(dec);
		dec.close();
		return data;
	}

	bytes(): u8[] {
		const enc = new wasmtypes.WasmEncoder();
		wasmtypes.agentIDEncode(enc, this.agentID);
		wasmtypes.boolEncode(enc, this.create);
		wasmtypes.bytesEncode(enc, this.transfer);
		return enc.buf();
	}
}

export class ImmutableTransferRequest extends wasmtypes.ScProxy {

	exists(): bool {
		return this.proxy.exists();
	}

	value(): TransferRequest {
		return TransferRequest.fromBytes(this.proxy.get());
	}
}

export class MutableTransferRequest extends wasmtypes.ScProxy {

	delete(): void {
		this.proxy.delete();
	}

	exists(): bool {
		return this.proxy.exists();
	}

	setValue(value: TransferRequest): void {
		this.proxy.set(value.bytes());
	}

	value(): TransferRequest {
		return TransferRequest.fromBytes(this.proxy.get());
	}
}<|MERGE_RESOLUTION|>--- conflicted
+++ resolved
@@ -242,15 +242,9 @@
 }
 
 export class TransferRequest {
-<<<<<<< HEAD
-	agentID  : wasmtypes.ScAgentID = wasmtypes.agentIDFromBytes([]); 
-	create   : bool = false; 
-	transfer : u8[] = []; 
-=======
 	agentID  : wasmtypes.ScAgentID = wasmtypes.agentIDFromBytes([]);
 	create   : bool = false;
 	transfer : u8[] = [];
->>>>>>> 0c708219
 
 	static fromBytes(buf: u8[]): TransferRequest {
 		const dec = new wasmtypes.WasmDecoder(buf);
