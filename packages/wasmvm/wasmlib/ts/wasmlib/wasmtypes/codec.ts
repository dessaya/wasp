--- conflicted
+++ resolved
@@ -2,11 +2,7 @@
 // SPDX-License-Identifier: Apache-2.0
 
 import {sandbox} from "../host";
-<<<<<<< HEAD
-import {FnUtilsBase58Encode, panic} from "../sandbox";
-=======
 import {FnUtilsBase58Decode, FnUtilsBase58Encode, panic} from "../sandbox";
->>>>>>> 0c708219
 import * as wasmtypes from "./index";
 
 // \\ // \\ // \\ // \\ // \\ // \\ // \\ // \\ // \\ // \\ // \\ // \\ // \\
@@ -217,8 +213,6 @@
 
 export function base58Encode(buf: u8[]): string {
     return wasmtypes.stringFromBytes(sandbox(FnUtilsBase58Encode, buf));
-<<<<<<< HEAD
-=======
 }
 
 function hexer(hexDigit: u8): u8 {
@@ -274,7 +268,6 @@
 export function uintFromString(value: string, bits: u32): u64 {
     //TODO implement bits, handle 64 bits properly
     return parseInt(value) as u64;
->>>>>>> 0c708219
 }
 
 export function zeroes(count: u32): u8[] {
