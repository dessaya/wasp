--- conflicted
+++ resolved
@@ -12,18 +12,12 @@
 export const ScAgentIDEthereum: u8 = 3;
 
 export class ScAgentID {
-<<<<<<< HEAD
-=======
     kind: u8;
->>>>>>> 0c708219
     _address: wasmtypes.ScAddress;
     _hname: wasmtypes.ScHname;
 
     constructor(address: wasmtypes.ScAddress, hname: wasmtypes.ScHname) {
-<<<<<<< HEAD
-=======
         this.kind = ScAgentIDContract;
->>>>>>> 0c708219
         this._address = address;
         this._hname = hname;
     }
@@ -50,15 +44,11 @@
     }
 
     public isAddress(): bool {
-<<<<<<< HEAD
-        return this._hname.equals(new wasmtypes.ScHname(0));
-=======
         return this.kind == ScAgentIDAddress;
     }
 
     public isContract(): bool {
         return this.kind == ScAgentIDContract;
->>>>>>> 0c708219
     }
 
     // convert to byte array representation
@@ -75,43 +65,15 @@
 // \\ // \\ // \\ // \\ // \\ // \\ // \\ // \\ // \\ // \\ // \\ // \\ // \\
 
 export function agentIDDecode(dec: wasmtypes.WasmDecoder): ScAgentID {
-<<<<<<< HEAD
-    return new ScAgentID(wasmtypes.addressDecode(dec), wasmtypes.hnameDecode(dec))
-}
-
-export function agentIDEncode(enc: wasmtypes.WasmEncoder, value: ScAgentID): void {
-    wasmtypes.addressEncode(enc, value._address);
-    wasmtypes.hnameEncode(enc, value._hname);
-=======
     return agentIDFromBytes(dec.bytes());
 }
 
 export function agentIDEncode(enc: wasmtypes.WasmEncoder, value: ScAgentID): void {
     enc.bytes(agentIDToBytes(value));
->>>>>>> 0c708219
 }
 
 export function agentIDFromBytes(buf: u8[]): ScAgentID {
     if (buf.length == 0) {
-<<<<<<< HEAD
-        return new ScAgentID(wasmtypes.addressFromBytes(buf), wasmtypes.hnameFromBytes(buf));
-    }
-    if (buf.length != ScAgentIDLength) {
-        panic("invalid AgentID length");
-    }
-    if (buf[0] > wasmtypes.ScAddressAlias) {
-        panic("invalid AgentID address type");
-    }
-    return new wasmtypes.ScAgentID(
-        wasmtypes.addressFromBytes(buf.slice(0, wasmtypes.ScAddressLength)),
-        wasmtypes.hnameFromBytes(buf.slice(wasmtypes.ScAddressLength)));
-}
-
-export function agentIDToBytes(value: ScAgentID): u8[] {
-    const enc = new wasmtypes.WasmEncoder();
-    agentIDEncode(enc, value);
-    return enc.buf();
-=======
         const agentID = ScAgentID.fromAddress(wasmtypes.addressFromBytes([]));
         agentID.kind = ScAgentIDNil;
         return agentID;
@@ -165,7 +127,6 @@
         panic("invalid AgentID string");
     }
     return new ScAgentID(wasmtypes.addressFromString(parts[0]), wasmtypes.hnameFromString(parts[1]));
->>>>>>> 0c708219
 }
 
 export function agentIDToString(value: ScAgentID): string {
