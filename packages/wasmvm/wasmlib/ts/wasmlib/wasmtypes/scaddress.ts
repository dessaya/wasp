--- conflicted
+++ resolved
@@ -1,24 +1,14 @@
 // Copyright 2020 IOTA Stiftung
 // SPDX-License-Identifier: Apache-2.0
 
-<<<<<<< HEAD
-import {panic} from "../sandbox";
-=======
 import { panic } from "../sandbox";
->>>>>>> 0c708219
 import * as wasmtypes from "./index"
 
 // \\ // \\ // \\ // \\ // \\ // \\ // \\ // \\ // \\ // \\ // \\ // \\ // \\
 
-<<<<<<< HEAD
-export const ScAddressAlias  : u8 = 2;
-export const ScAddressEd25519: u8 = 0;
-export const ScAddressNFT    : u8 = 1;
-=======
 export const ScAddressAlias: u8 = 8;
 export const ScAddressEd25519: u8 = 0;
 export const ScAddressNFT: u8 = 16;
->>>>>>> 0c708219
 
 export const ScLengthAlias = 33;
 export const ScLengthEd25519 = 33;
@@ -31,11 +21,7 @@
 
     asAgentID(): wasmtypes.ScAgentID {
         // agentID for address has Hname zero
-<<<<<<< HEAD
-        return new wasmtypes.ScAgentID(this, new wasmtypes.ScHname(0));
-=======
         return wasmtypes.ScAgentID.fromAddress(this);
->>>>>>> 0c708219
     }
 
     public equals(other: ScAddress): bool {
@@ -55,14 +41,6 @@
 
 // \\ // \\ // \\ // \\ // \\ // \\ // \\ // \\ // \\ // \\ // \\ // \\ // \\
 
-<<<<<<< HEAD
-export function addressDecode(dec: wasmtypes.WasmDecoder): ScAddress {
-    return addressFromBytesUnchecked(dec.fixedBytes(ScAddressLength))
-}
-
-export function addressEncode(enc: wasmtypes.WasmEncoder, value: ScAddress): void {
-    enc.fixedBytes(value.toBytes(), ScAddressLength)
-=======
 // TODO address type-dependent encoding/decoding?
 export function addressDecode(dec: wasmtypes.WasmDecoder): ScAddress {
     let addr = new ScAddress();
@@ -72,7 +50,6 @@
 
 export function addressEncode(enc: wasmtypes.WasmEncoder, value: ScAddress): void {
     enc.fixedBytes(value.id, ScAddressLength)
->>>>>>> 0c708219
 }
 
 export function addressFromBytes(buf: u8[]): ScAddress {
@@ -119,17 +96,11 @@
     return [];
 }
 
-<<<<<<< HEAD
-export function addressToString(value: ScAddress): string {
-    // TODO standardize human readable string
-    return wasmtypes.base58Encode(value.id);
-=======
 export function addressFromString(value: string): ScAddress {
     if (value.startsWith("0x")) {
         value = value.slice(2);
     }
     return addressFromBytes(wasmtypes.hexDecode(value));
->>>>>>> 0c708219
 }
 
 export function addressToString(value: ScAddress): string {
