// Copyright 2020 IOTA Stiftung
// SPDX-License-Identifier: Apache-2.0

package wasmtypes

import "strings"

// \\ // \\ // \\ // \\ // \\ // \\ // \\ // \\ // \\ // \\ // \\ // \\ // \\

const (
<<<<<<< HEAD
	ScAddressAlias   byte = 2
	ScAddressEd25519 byte = 0
	ScAddressNFT     byte = 1
=======
	ScAddressAlias   byte = 8
	ScAddressEd25519 byte = 0
	ScAddressNFT     byte = 16

	ScLengthAlias   = 33
	ScLengthEd25519 = 33
	ScLengthNFT     = 33
>>>>>>> 0c708219

	ScAddressLength = ScLengthEd25519
)

type ScAddress struct {
	id [ScAddressLength]byte
}

func (o ScAddress) AsAgentID() ScAgentID {
	return NewScAgentIDFromAddress(o)
}

func (o ScAddress) Bytes() []byte {
	return AddressToBytes(o)
}

func (o ScAddress) String() string {
	return AddressToString(o)
}

// \\ // \\ // \\ // \\ // \\ // \\ // \\ // \\ // \\ // \\ // \\ // \\ // \\

// TODO address type-dependent encoding/decoding?
func AddressDecode(dec *WasmDecoder) ScAddress {
	addr := ScAddress{}
	copy(addr.id[:], dec.FixedBytes(ScAddressLength))
	return addr
}

func AddressEncode(enc *WasmEncoder, value ScAddress) {
	enc.FixedBytes(value.id[:], ScAddressLength)
}

func AddressFromBytes(buf []byte) ScAddress {
	addr := ScAddress{}
	if len(buf) == 0 {
		return addr
<<<<<<< HEAD
	}
	if len(buf) != ScAddressLength {
		panic("invalid Address length")
=======
>>>>>>> 0c708219
	}
	switch buf[0] {
	case ScAddressAlias:
		if len(buf) != ScLengthAlias {
			panic("invalid Address length: Alias")
		}
	case ScAddressEd25519:
		if len(buf) != ScLengthEd25519 {
			panic("invalid Address length: Ed25519")
		}
	case ScAddressNFT:
		if len(buf) != ScLengthNFT {
			panic("invalid Address length: NFT")
		}
	default:
		panic("invalid Address type")
	}
	copy(addr.id[:], buf)
	return addr
}

func AddressToBytes(value ScAddress) []byte {
	switch value.id[0] {
	case ScAddressAlias:
		return value.id[:ScLengthAlias]
	case ScAddressEd25519:
		return value.id[:ScLengthEd25519]
	case ScAddressNFT:
		return value.id[:ScLengthNFT]
	default:
		panic("unexpected Address type")
	}
}

func AddressFromString(value string) ScAddress {
	value = strings.TrimPrefix(value, "0x")
	return AddressFromBytes(HexDecode(value))
}

<<<<<<< HEAD
=======
func AddressToString(value ScAddress) string {
	return "0x" + HexEncode(AddressToBytes(value))
}

>>>>>>> 0c708219
// \\ // \\ // \\ // \\ // \\ // \\ // \\ // \\ // \\ // \\ // \\ // \\ // \\

type ScImmutableAddress struct {
	proxy Proxy
}

func NewScImmutableAddress(proxy Proxy) ScImmutableAddress {
	return ScImmutableAddress{proxy: proxy}
}

func (o ScImmutableAddress) Exists() bool {
	return o.proxy.Exists()
}

func (o ScImmutableAddress) String() string {
	return AddressToString(o.Value())
}

func (o ScImmutableAddress) Value() ScAddress {
	return AddressFromBytes(o.proxy.Get())
}

// \\ // \\ // \\ // \\ // \\ // \\ // \\ // \\ // \\ // \\ // \\ // \\ // \\

type ScMutableAddress struct {
	ScImmutableAddress
}

func NewScMutableAddress(proxy Proxy) ScMutableAddress {
	return ScMutableAddress{ScImmutableAddress{proxy: proxy}}
}

func (o ScMutableAddress) Delete() {
	o.proxy.Delete()
}

func (o ScMutableAddress) SetValue(value ScAddress) {
	o.proxy.Set(AddressToBytes(value))
}<|MERGE_RESOLUTION|>--- conflicted
+++ resolved
@@ -8,11 +8,6 @@
 // \\ // \\ // \\ // \\ // \\ // \\ // \\ // \\ // \\ // \\ // \\ // \\ // \\
 
 const (
-<<<<<<< HEAD
-	ScAddressAlias   byte = 2
-	ScAddressEd25519 byte = 0
-	ScAddressNFT     byte = 1
-=======
 	ScAddressAlias   byte = 8
 	ScAddressEd25519 byte = 0
 	ScAddressNFT     byte = 16
@@ -20,7 +15,6 @@
 	ScLengthAlias   = 33
 	ScLengthEd25519 = 33
 	ScLengthNFT     = 33
->>>>>>> 0c708219
 
 	ScAddressLength = ScLengthEd25519
 )
@@ -58,12 +52,6 @@
 	addr := ScAddress{}
 	if len(buf) == 0 {
 		return addr
-<<<<<<< HEAD
-	}
-	if len(buf) != ScAddressLength {
-		panic("invalid Address length")
-=======
->>>>>>> 0c708219
 	}
 	switch buf[0] {
 	case ScAddressAlias:
@@ -103,13 +91,10 @@
 	return AddressFromBytes(HexDecode(value))
 }
 
-<<<<<<< HEAD
-=======
 func AddressToString(value ScAddress) string {
 	return "0x" + HexEncode(AddressToBytes(value))
 }
 
->>>>>>> 0c708219
 // \\ // \\ // \\ // \\ // \\ // \\ // \\ // \\ // \\ // \\ // \\ // \\ // \\
 
 type ScImmutableAddress struct {
