# Copyright 2020 IOTA Stiftung
# SPDX-License-Identifier: Apache-2.0

[package]
name = "wasmclient"
description = "Smart Contract interface library for Wasm clients"
license = "Apache-2.0"
version = "1.0.21"
authors = ["Eric Hop <eric@iota.org>"]
edition = "2018"
repository = "https://github.com/iotaledger/wasp"

[features]
default = ["console_error_panic_hook"]

[dependencies]
iota-crypto = { git = "https://github.com/iotaledger/crypto.rs", branch = "dev", default-features = false, features = [ "blake2b", "ed25519" ] }
wasmlib = { path = "../wasmlib" }
#wasmlib = { git = "https://github.com/iotaledger/wasp", branch = "develop" }
wasm-bindgen = "0.2.87"
<<<<<<< HEAD
serde = { version = "1.0.175", features = ["derive"] }
serde_json = "1.0.103"
=======
serde = { version = "1.0.173", features = ["derive"] }
serde_json = "1.0.104"
>>>>>>> bddd09cc
bech32 = "0.9.1"
base64 = "0.21.2"
reqwest = { version = "0.11.18", features = ["blocking", "json"] }
tiny-keccak = { version = "2.0.2", features = ["keccak"] }
url = "2.4.0"
ws = "0.9.2"

# The `console_error_panic_hook` crate provides better debugging of panics by
# logging them with `console.error`. This is great for development, but requires
# all the `std::fmt` and `std::panicking` infrastructure, so isn't great for
# code size when deploying.
console_error_panic_hook = { version = "0.1.7", optional = true }

# `wee_alloc` is a tiny allocator for wasm that is only ~1K in code size
# compared to the default allocator's ~10K. It is slower than the default
# allocator, however.
#
# Unfortunately, `wee_alloc` requires nightly Rust when targeting wasm for now.
wee_alloc = { version = "0.4.5", optional = true }

[dev-dependencies]
wasm-bindgen-test = "0.3.37"
testwasmlib = { path = "../../../contracts/wasm/testwasmlib/rs/testwasmlib" }<|MERGE_RESOLUTION|>--- conflicted
+++ resolved
@@ -18,13 +18,8 @@
 wasmlib = { path = "../wasmlib" }
 #wasmlib = { git = "https://github.com/iotaledger/wasp", branch = "develop" }
 wasm-bindgen = "0.2.87"
-<<<<<<< HEAD
 serde = { version = "1.0.175", features = ["derive"] }
-serde_json = "1.0.103"
-=======
-serde = { version = "1.0.173", features = ["derive"] }
 serde_json = "1.0.104"
->>>>>>> bddd09cc
 bech32 = "0.9.1"
 base64 = "0.21.2"
 reqwest = { version = "0.11.18", features = ["blocking", "json"] }
