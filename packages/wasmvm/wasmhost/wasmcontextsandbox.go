--- conflicted
+++ resolved
@@ -294,11 +294,7 @@
 	sendReq := iscp.RequestParameters{
 		AdjustToMinimumDustDeposit: true,
 		TargetAddress:              chainID.AsAddress(),
-<<<<<<< HEAD
-		Assets:                     assets.Assets,
-=======
-		FungibleTokens:             assets,
->>>>>>> a345c837
+		FungibleTokens:             assets.Assets,
 		Metadata: &iscp.SendMetadata{
 			TargetContract: contract,
 			EntryPoint:     function,
@@ -346,11 +342,7 @@
 		s.ctx.Send(iscp.RequestParameters{
 			AdjustToMinimumDustDeposit: true,
 			TargetAddress:              address,
-<<<<<<< HEAD
-			Assets:                     allowance.Assets,
-=======
-			FungibleTokens:             assets,
->>>>>>> a345c837
+			FungibleTokens:             allowance.Assets,
 		})
 	}
 	return nil
