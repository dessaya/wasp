--- conflicted
+++ resolved
@@ -27,12 +27,8 @@
 	remotePubKey *ed25519.PublicKey
 	remoteLppID  libp2ppeer.ID
 	accessLock   *sync.RWMutex
-<<<<<<< HEAD
 	sendPipe     pipe.Pipe
-=======
-	sendCh       *channels.InfiniteChannel
-	recvCh       *channels.InfiniteChannel
->>>>>>> 4264abcb
+	recvPipe     pipe.Pipe
 	lastMsgSent  time.Time
 	lastMsgRecv  time.Time
 	numUsers     int
@@ -62,12 +58,8 @@
 		remotePubKey: remotePubKey,
 		remoteLppID:  remoteLppID,
 		accessLock:   &sync.RWMutex{},
-<<<<<<< HEAD
 		sendPipe:     pipe.NewInfinitePipe(messagePriorityFun, maxPeerMsgBuffer),
-=======
-		sendCh:       channels.NewInfiniteChannel(),
-		recvCh:       channels.NewInfiniteChannel(),
->>>>>>> 4264abcb
+		recvPipe:     pipe.NewInfinitePipe(messagePriorityFun, maxPeerMsgBuffer),
 		lastMsgSent:  time.Time{},
 		lastMsgRecv:  time.Time{},
 		numUsers:     0,
@@ -108,12 +100,8 @@
 	}
 	if numUsers == 0 && !trusted && lastMsgOld {
 		p.net.delPeer(p)
-<<<<<<< HEAD
 		p.sendPipe.Close()
-=======
-		p.sendCh.Close()
-		p.recvCh.Close()
->>>>>>> 4264abcb
+		p.recvPipe.Close()
 	}
 }
 
@@ -148,7 +136,7 @@
 }
 
 func (p *peer) RecvMsg(msg *peering.RecvEvent) {
-	p.recvCh.In() <- msg
+	p.recvPipe.In() <- msg
 }
 
 func (p *peer) sendLoop() {
@@ -158,7 +146,7 @@
 }
 
 func (p *peer) recvLoop() {
-	for msg := range p.recvCh.Out() {
+	for msg := range p.recvPipe.Out() {
 		p.net.triggerRecvEvents(msg)
 	}
 }
