--- conflicted
+++ resolved
@@ -19,13 +19,8 @@
 	return "chain/" + chainID + "/contract/" + contractHname + "/callviewbyhname/" + functionHname
 }
 
-<<<<<<< HEAD
-func RequestStatus(chainID, reqID string) string {
-	return "/chain/" + chainID + "/request/" + reqID + "/status"
-=======
 func RequestReceipt(chainID, reqID string) string {
 	return "/chain/" + chainID + "/request/" + reqID + "/receipt"
->>>>>>> 0c708219
 }
 
 func WaitRequestProcessed(chainID, reqID string) string {
