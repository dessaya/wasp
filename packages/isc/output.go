// Copyright 2020 IOTA Stiftung
// SPDX-License-Identifier: Apache-2.0

package isc

import (
	"fmt"
	"io"
	"math"

	"github.com/samber/lo"

	iotago "github.com/iotaledger/iota.go/v4"
	"github.com/iotaledger/wasp/packages/hashing"
	"github.com/iotaledger/wasp/packages/parameters"
	"github.com/iotaledger/wasp/packages/testutil/testiotago"
	"github.com/iotaledger/wasp/packages/util"
	"github.com/iotaledger/wasp/packages/util/rwutil"
)

type OutputInfo struct {
	ChainOutputs
	TransactionIDSpent iotago.TransactionID
}

func (o *OutputInfo) Consumed() bool {
	return o.TransactionIDSpent != iotago.EmptyTransactionID
}

func NewOutputInfo(chainOutputs ChainOutputs, transactionIDSpent iotago.TransactionID) *OutputInfo {
	return &OutputInfo{
		ChainOutputs:       chainOutputs,
		TransactionIDSpent: transactionIDSpent,
	}
}

type ChainOutputs struct {
	AnchorOutput    *iotago.AnchorOutput
	AnchorOutputID  iotago.OutputID
	accountOutput   *iotago.AccountOutput // nil if AnchorOutput.StateIndex == 0
	accountOutputID iotago.OutputID
}

func NewChainOuptuts(
	AnchorOutput *iotago.AnchorOutput,
	anchorOutputID iotago.OutputID,
	accountOutput *iotago.AccountOutput,
	accountOutputID iotago.OutputID,
) *ChainOutputs {
	return &ChainOutputs{
		AnchorOutput:    AnchorOutput,
		AnchorOutputID:  anchorOutputID,
		accountOutput:   accountOutput,
		accountOutputID: accountOutputID,
	}
}

// only for testing
<<<<<<< HEAD
func RandomChainOutputs() *ChainOutputs {
	return NewChainOuptuts(
		&iotago.AnchorOutput{},
		testiotago.RandOutputID(),
		&iotago.AccountOutput{},
		testiotago.RandOutputID(),
	)
=======
func RandomAliasOutputWithID() *AliasOutputWithID {
	outputID := testiotago.RandOutputID()
	aliasOutput := &iotago.AliasOutput{
		StateMetadata: []byte{},
	}
	return NewAliasOutputWithID(aliasOutput, outputID)
>>>>>>> 49309d84
}

func ChainOutputsFromBytes(data []byte) (*ChainOutputs, error) {
	return rwutil.ReadFromBytes(data, new(ChainOutputs))
}

func (a *ChainOutputs) Bytes() []byte {
	return rwutil.WriteToBytes(a)
}

func (a *ChainOutputs) GetAnchorID() iotago.AnchorID {
	return util.AnchorIDFromAnchorOutput(a.AnchorOutput, a.AnchorOutputID)
}

func (a *ChainOutputs) HasAccountOutput() bool {
	return a.accountOutput != nil
}

func (a *ChainOutputs) AccountOutput() (iotago.OutputID, *iotago.AccountOutput, bool) {
	return a.accountOutputID, a.accountOutput, a.accountOutput != nil
}

func (a *ChainOutputs) MustAccountOutput() *iotago.AccountOutput {
	if a.accountOutput == nil {
		panic("expected account output != nil")
	}
	return a.accountOutput
}

func (a *ChainOutputs) MustAccountOutputID() iotago.OutputID {
	if a.accountOutput == nil {
		panic("expected account output != nil")
	}
	return a.accountOutputID
}

func (a *ChainOutputs) Equals(other *ChainOutputs) bool {
	if other == nil {
		return false
	}
	if !a.AnchorOutput.Equal(other.AnchorOutput) {
		return false
	}
	if a.AnchorOutputID != other.AnchorOutputID {
		return false
	}
	if a.accountOutput == nil {
		if other.accountOutput != nil {
			return false
		}
	} else {
		if !a.accountOutput.Equal(other.accountOutput) {
			return false
		}
		if a.accountOutputID != other.accountOutputID {
			return false
		}
	}
	return true
}

func (a *ChainOutputs) Hash() hashing.HashValue {
	return hashing.HashDataBlake2b(a.Bytes())
}

func (a *ChainOutputs) StorageDeposit() iotago.BaseToken {
	sd := lo.Must(parameters.L1Provider().APIForSlot(a.AnchorOutputID.CreationSlot()).StorageScoreStructure().MinDeposit(a.AnchorOutput))
	if a.HasAccountOutput() {
		sd += a.accountOutput.Amount
	}
	return sd
}

func (a *ChainOutputs) String() string {
	if a == nil {
		return "nil"
	}
	return fmt.Sprintf("AO[si#%v]%v", a.AnchorOutput.StateIndex, a.AnchorOutputID.ToHex())
}

func (a *ChainOutputs) Read(r io.Reader) error {
	rr := rwutil.NewReader(r)
	rr.ReadN(a.AnchorOutputID[:])
	a.AnchorOutput = new(iotago.AnchorOutput)
	rr.ReadSerialized(a.AnchorOutput, math.MaxInt32)
	if a.AnchorOutput.StateIndex >= 1 {
		rr.ReadN(a.accountOutputID[:])
		a.accountOutput = new(iotago.AccountOutput)
		rr.ReadSerialized(a.accountOutput, math.MaxInt32)
	}
	return rr.Err
}

func (a *ChainOutputs) Write(w io.Writer) error {
	ww := rwutil.NewWriter(w)
	ww.WriteN(a.AnchorOutputID[:])
	ww.WriteSerialized(a.AnchorOutput, math.MaxInt32)
	if a.AnchorOutput.StateIndex >= 1 {
		ww.WriteN(a.accountOutputID[:])
		ww.WriteSerialized(a.accountOutput, math.MaxInt32)
	}
	return ww.Err
}

func OutputSetToOutputIDs(outputSet iotago.OutputSet) iotago.OutputIDs {
	outputIDs := make(iotago.OutputIDs, len(outputSet))
	i := 0
	for id := range outputSet {
		outputIDs[i] = id
		i++
	}
	return outputIDs
}

func ChainOutputsFromTx(tx *iotago.Transaction, anchorAddr iotago.Address) (*ChainOutputs, error) {
	txID, err := tx.ID()
	if err != nil {
		return nil, err
	}

	ret := &ChainOutputs{}
	for index, output := range tx.Outputs {
		if anchorOutput, ok := output.(*iotago.AnchorOutput); ok {
			anchorOutputID := iotago.OutputIDFromTransactionIDAndIndex(txID, uint16(index))
			anchorID := anchorOutput.AnchorID
			if anchorID.Empty() {
				anchorID = iotago.AnchorIDFromOutputID(anchorOutputID)
			}
			if anchorID.ToAddress().Equal(anchorAddr) {
				if ret.AnchorOutput != nil {
					panic("inconsistency: multiple anchor outputs for chain in tx")
				}
				ret.AnchorOutput = anchorOutput
				ret.AnchorOutputID = anchorOutputID
			}
		}
		if accountOutput, ok := output.(*iotago.AccountOutput); ok {
			if addr := accountOutput.UnlockConditionSet().Address(); addr != nil && addr.Address.Equal(anchorAddr) {
				if ret.accountOutput != nil {
					panic("inconsistency: multiple account outputs for chain in tx")
				}
				ret.accountOutput = accountOutput
				ret.accountOutputID = iotago.OutputIDFromTransactionIDAndIndex(txID, uint16(index))
			}
		}
	}

	if ret.AnchorOutput == nil {
		return nil, fmt.Errorf("cannot find anchor output for address %v in transaction", anchorAddr.String())
	}
	return ret, nil
}<|MERGE_RESOLUTION|>--- conflicted
+++ resolved
@@ -56,22 +56,13 @@
 }
 
 // only for testing
-<<<<<<< HEAD
 func RandomChainOutputs() *ChainOutputs {
 	return NewChainOuptuts(
-		&iotago.AnchorOutput{},
+		&iotago.AnchorOutput{StateMetadata: []byte{}},
 		testiotago.RandOutputID(),
 		&iotago.AccountOutput{},
 		testiotago.RandOutputID(),
 	)
-=======
-func RandomAliasOutputWithID() *AliasOutputWithID {
-	outputID := testiotago.RandOutputID()
-	aliasOutput := &iotago.AliasOutput{
-		StateMetadata: []byte{},
-	}
-	return NewAliasOutputWithID(aliasOutput, outputID)
->>>>>>> 49309d84
 }
 
 func ChainOutputsFromBytes(data []byte) (*ChainOutputs, error) {
