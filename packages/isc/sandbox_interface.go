--- conflicted
+++ resolved
@@ -52,15 +52,12 @@
 	CallView(Message) dict.Dict
 	// StateR returns the immutable k/v store of the current call (in the context of the smart contract)
 	StateR() kv.KVStoreReader
-<<<<<<< HEAD
 	// L1 API returns the L1 api
 	L1API() iotago.API
 	// TokenInfo returns information about the base token
 	TokenInfo() *api.InfoResBaseToken
-=======
 	// SchemaVersion returns the schema version of the current state
 	SchemaVersion() SchemaVersion
->>>>>>> 66587b68
 }
 
 type SchemaVersion uint32
