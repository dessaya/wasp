package vmcontext

import (
	"errors"
	"fmt"
	"time"

	iotago "github.com/iotaledger/iota.go/v3"
	"github.com/iotaledger/wasp/packages/hashing"
	"github.com/iotaledger/wasp/packages/isc"
	"github.com/iotaledger/wasp/packages/kv"
	"github.com/iotaledger/wasp/packages/state"
	"github.com/iotaledger/wasp/packages/transaction"
	"github.com/iotaledger/wasp/packages/vm"
	"github.com/iotaledger/wasp/packages/vm/core/accounts"
	"github.com/iotaledger/wasp/packages/vm/core/blob"
	"github.com/iotaledger/wasp/packages/vm/core/blocklog"
	"github.com/iotaledger/wasp/packages/vm/core/governance"
	"github.com/iotaledger/wasp/packages/vm/core/migrations"
	"github.com/iotaledger/wasp/packages/vm/core/root"
	"github.com/iotaledger/wasp/packages/vm/execution"
	"github.com/iotaledger/wasp/packages/vm/gas"
	"github.com/iotaledger/wasp/packages/vm/processors"
	"github.com/iotaledger/wasp/packages/vm/vmcontext/vmtxbuilder"
)

// VMContext represents state of the chain during one run of the VM while processing
// a batch of requests. VMContext object mutates with each request in the batch.
// The VMContext is created from immutable vm.VMTask object and UTXO state of the
// chain address contained in the statetxbuilder.Builder
type VMContext struct {
	task *vm.VMTask
	// same for the block
	chainOwnerID              isc.AgentID
	finalStateTimestamp       time.Time
	blockContext              map[isc.Hname]interface{}
	storageDepositAssumptions *transaction.StorageDepositAssumption
	txbuilder                 *vmtxbuilder.AnchorTransactionBuilder
	txsnapshot                *vmtxbuilder.AnchorTransactionBuilder
	gasBurnedTotal            uint64
	gasFeeChargedTotal        uint64

	// ---- request context
	chainInfo          *governance.ChainInfo
	req                isc.Request
	NumPostedOutputs   int // how many outputs has been posted in the request
	requestIndex       uint16
	requestEventIndex  uint16
	currentStateUpdate *StateUpdate
	entropy            hashing.HashValue
	callStack          []*callContext
	// --- gas related
	// max tokens that can be charged for gas fee
	gasMaxTokensToSpendForGasFee uint64
	// final gas budget set for the run
	gasBudgetAdjusted uint64
	// is gas bur enabled
	gasBurnEnabled bool
	// gas already burned
	gasBurned uint64
	// tokens charged
	gasFeeCharged uint64
	// burn history. If disabled, it is nil
	gasBurnLog *gas.BurnLog

	// used to set caller = nil when executing "open/close block context" funcs (meaning caller is the VM itself)
	callerIsVM bool
}

var _ execution.WaspContext = &VMContext{}

type callContext struct {
	caller             isc.AgentID // calling agent
	contract           isc.Hname   // called contract
	params             isc.Params  // params passed
	allowanceAvailable *isc.Assets // MUTABLE: allowance budget left after TransferAllowedFunds
}

// CreateVMContext creates a context for the whole batch run
func CreateVMContext(task *vm.VMTask) *VMContext {
	// assert consistency. It is a bit redundant double check
	if len(task.Requests) == 0 {
		// should never happen
		panic(errors.New("CreateVMContext.invalid params: must be at least 1 request"))
	}
<<<<<<< HEAD
	prevL1Commitment, err := state.L1CommitmentFromBytes(task.AnchorOutput.StateMetadata)
=======
	l1Commitment, err := L1CommitmentFromAliasOutput(task.AnchorOutput)
>>>>>>> cacf41a7
	if err != nil {
		// should never happen
		panic(fmt.Errorf("CreateVMContext: can't parse state data as L1Commitment from chain input %w", err))
	}

	task.StateDraft, err = task.Store.NewStateDraft(task.TimeAssumption, prevL1Commitment)
	if err != nil {
		// should never happen
		panic(err)
	}

	ret := &VMContext{
		task:                task,
		finalStateTimestamp: task.TimeAssumption.Add(time.Duration(len(task.Requests)+1) * time.Nanosecond),
		blockContext:        make(map[isc.Hname]interface{}),
		entropy:             task.Entropy,
		callStack:           make([]*callContext, 0),
	}
	if task.EnableGasBurnLogging {
		ret.gasBurnLog = gas.NewGasBurnLog()
	}
	// at the beginning of each block
	l1Commitment, err := state.L1CommitmentFromBytes(task.AnchorOutput.StateMetadata)
	if err != nil {
		// should never happen
		panic(err)
	}

	ret.withStateUpdate(func() {
		ret.runMigrations(migrations.BaseSchemaVersion, migrations.Migrations)

		// save the anchor tx ID of the current state
		ret.callCore(blocklog.Contract, func(s kv.KVStore) {
			blocklog.UpdateLatestBlockInfo(s, ret.task.AnchorOutputID.TransactionID(), l1Commitment)
		})
	})

	ret.storageDepositAssumptions = transaction.NewStorageDepositEstimate()

	nativeTokenBalanceLoader := func(nativeTokenID iotago.NativeTokenID) (*iotago.BasicOutput, iotago.OutputID) {
		return ret.loadNativeTokenOutput(nativeTokenID)
	}
	foundryLoader := func(serNum uint32) (*iotago.FoundryOutput, iotago.OutputID) {
		return ret.loadFoundry(serNum)
	}
	nftLoader := func(id iotago.NFTID) (*iotago.NFTOutput, iotago.OutputID) {
		return ret.loadNFT(id)
	}
	ret.txbuilder = vmtxbuilder.NewAnchorTransactionBuilder(
		task.AnchorOutput,
		task.AnchorOutputID,
		nativeTokenBalanceLoader,
		foundryLoader,
		nftLoader,
		ret.storageDepositAssumptions,
	)

	return ret
}

func (vmctx *VMContext) withStateUpdate(f func()) {
	vmctx.currentStateUpdate = NewStateUpdate()
	f()
	vmctx.currentStateUpdate.Mutations.ApplyTo(vmctx.task.StateDraft)
	vmctx.currentStateUpdate = nil
}

// CloseVMContext does the closing actions on the block
// return nil for normal block and rotation address for rotation block
func (vmctx *VMContext) CloseVMContext(numRequests, numSuccess, numOffLedger uint16) (uint32, *state.L1Commitment, time.Time, iotago.Address) {
	vmctx.GasBurnEnable(false)
	var rotationAddr iotago.Address
	vmctx.withStateUpdate(func() {
		rotationAddr = vmctx.saveBlockInfo(numRequests, numSuccess, numOffLedger)
		vmctx.closeBlockContexts()
		vmctx.saveInternalUTXOs()
	})

	block := vmctx.task.Store.ExtractBlock(vmctx.task.StateDraft)

	l1Commitment := block.L1Commitment()

	blockIndex := vmctx.task.StateDraft.BlockIndex()
	timestamp := vmctx.task.StateDraft.Timestamp()

	return blockIndex, l1Commitment, timestamp, rotationAddr
}

func (vmctx *VMContext) checkRotationAddress() (ret iotago.Address) {
	vmctx.callCore(governance.Contract, func(s kv.KVStore) {
		ret = governance.GetRotationAddress(s)
	})
	return
}

// saveBlockInfo is in the blocklog partition context. Returns rotation address if this block is a rotation block
func (vmctx *VMContext) saveBlockInfo(numRequests, numSuccess, numOffLedger uint16) iotago.Address {
	if rotationAddress := vmctx.checkRotationAddress(); rotationAddress != nil {
		// block was marked fake by the governance contract because it is a committee rotation.
		// There was only on request in the block
		// We skip saving block information in order to avoid inconsistencies
		return rotationAddress
	}
	// block info will be stored into the separate state update
	prevL1Commitment, err := L1CommitmentFromAliasOutput(vmctx.task.AnchorOutput)
	if err != nil {
		panic(err)
	}
	// sub essence hash is known without L1 commitment. It is needed for fraud proofs
	subEssenceHash := vmctx.CalcTransactionSubEssenceHash()
	totalBaseTokensInContracts, totalStorageDepositOnChain := vmctx.txbuilder.TotalBaseTokensInOutputs()
	blockInfo := &blocklog.BlockInfo{
		BlockIndex:                  vmctx.task.StateDraft.BlockIndex(),
		Timestamp:                   vmctx.task.StateDraft.Timestamp(),
		TotalRequests:               numRequests,
		NumSuccessfulRequests:       numSuccess,
		NumOffLedgerRequests:        numOffLedger,
		PreviousL1Commitment:        *prevL1Commitment,
		L1Commitment:                nil,                    // current L1Commitment not known at this point
		AnchorTransactionID:         iotago.TransactionID{}, // nil for now, will be updated the next round with the real tx id
		TransactionSubEssenceHash:   subEssenceHash,
		TotalBaseTokensInL2Accounts: totalBaseTokensInContracts,
		TotalStorageDeposit:         totalStorageDepositOnChain,
		GasBurned:                   vmctx.gasBurnedTotal,
		GasFeeCharged:               vmctx.gasFeeChargedTotal,
	}

	vmctx.callCore(blocklog.Contract, func(s kv.KVStore) {
		blocklog.SaveNextBlockInfo(s, blockInfo)
		blocklog.SaveControlAddressesIfNecessary(
			s,
			vmctx.task.AnchorOutput.StateController(),
			vmctx.task.AnchorOutput.GovernorAddress(),
			vmctx.task.AnchorOutput.StateIndex,
		)
	})
	return nil
}

// OpenBlockContexts calls the block context open function for all subscribed core contracts
func (vmctx *VMContext) OpenBlockContexts() {
	if vmctx.gasBurnEnabled {
		panic("expected gasBurnEnabled == false")
	}

	vmctx.withStateUpdate(func() {
		vmctx.loadChainConfig()

		var subs []root.BlockContextSubscription
		vmctx.callCore(root.Contract, func(s kv.KVStore) {
			subs = root.GetBlockContextSubscriptions(s)
		})
		vmctx.callerIsVM = true
		for _, sub := range subs {
			vmctx.callProgram(sub.Contract, sub.OpenFunc, nil, nil)
		}
		vmctx.callerIsVM = false
	})
}

// closeBlockContexts closes block contexts in deterministic FIFO sequence
func (vmctx *VMContext) closeBlockContexts() {
	if vmctx.gasBurnEnabled {
		panic("expected gasBurnEnabled == false")
	}
	var subs []root.BlockContextSubscription
	vmctx.callCore(root.Contract, func(s kv.KVStore) {
		subs = root.GetBlockContextSubscriptions(s)
	})
	vmctx.callerIsVM = true
	for i := len(subs) - 1; i >= 0; i-- {
		vmctx.callProgram(subs[i].Contract, subs[i].CloseFunc, nil, nil)
	}
	vmctx.callerIsVM = false
}

// saveInternalUTXOs relies on the order of the outputs in the anchor tx. If that order changes, this will be broken.
// Anchor Transaction outputs order must be:
// 1. NativeTokens
// 2. Foundries
// 3. NFTs
func (vmctx *VMContext) saveInternalUTXOs() {
	nativeTokenIDs, nativeTokensToBeRemoved := vmctx.txbuilder.NativeTokenRecordsToBeUpdated()
	nativeTokensOutputsToBeUpdated := vmctx.txbuilder.NativeTokenOutputsByTokenIDs(nativeTokenIDs)

	foundryIDs, foundriesToBeRemoved := vmctx.txbuilder.FoundriesToBeUpdated()
	foundrySNToBeUpdated := vmctx.txbuilder.FoundryOutputsBySN(foundryIDs)

	NFTOutputsToBeAdded, NFTOutputsToBeRemoved := vmctx.txbuilder.NFTOutputsToBeUpdated()

	blockIndex := vmctx.task.AnchorOutput.StateIndex + 1
	outputIndex := uint16(1)

	vmctx.callCore(accounts.Contract, func(s kv.KVStore) {
		// update native token outputs
		for _, out := range nativeTokensOutputsToBeUpdated {
			accounts.SaveNativeTokenOutput(s, out, blockIndex, outputIndex)
			outputIndex++
		}
		for _, id := range nativeTokensToBeRemoved {
			accounts.DeleteNativeTokenOutput(s, id)
		}

		// update foundry UTXOs
		for _, out := range foundrySNToBeUpdated {
			accounts.SaveFoundryOutput(s, out, blockIndex, outputIndex)
			outputIndex++
		}
		for _, sn := range foundriesToBeRemoved {
			accounts.DeleteFoundryOutput(s, sn)
		}

		// update NFT Outputs
		for _, out := range NFTOutputsToBeAdded {
			accounts.SaveNFTOutput(s, out, blockIndex, outputIndex)
			outputIndex++
		}
		for _, out := range NFTOutputsToBeRemoved {
			accounts.DeleteNFTOutput(s, out.NFTID)
		}
	})
}

func (vmctx *VMContext) assertConsistentL2WithL1TxBuilder(checkpoint string) {
	var totalL2Assets *isc.Assets
	vmctx.callCore(accounts.Contract, func(s kv.KVStore) {
		totalL2Assets = accounts.GetTotalL2FungibleTokens(s)
	})
	vmctx.txbuilder.AssertConsistentWithL2Totals(totalL2Assets, checkpoint)
}

func (vmctx *VMContext) AssertConsistentGasTotals() {
	var sumGasBurned, sumGasFeeCharged uint64

	for _, r := range vmctx.task.Results {
		sumGasBurned += r.Receipt.GasBurned
		sumGasFeeCharged += r.Receipt.GasFeeCharged
	}
	if vmctx.gasBurnedTotal != sumGasBurned {
		panic("vmctx.gasBurnedTotal != sumGasBurned")
	}
	if vmctx.gasFeeChargedTotal != sumGasFeeCharged {
		panic("vmctx.gasFeeChargedTotal != sumGasFeeCharged")
	}
}

func (vmctx *VMContext) LocateProgram(programHash hashing.HashValue) (vmtype string, binary []byte, err error) {
	vmctx.callCore(blob.Contract, func(s kv.KVStore) {
		vmtype, binary, err = blob.LocateProgram(vmctx.State(), programHash)
	})
	return vmtype, binary, err
}

func (vmctx *VMContext) Processors() *processors.Cache {
	return vmctx.task.Processors
}<|MERGE_RESOLUTION|>--- conflicted
+++ resolved
@@ -83,11 +83,7 @@
 		// should never happen
 		panic(errors.New("CreateVMContext.invalid params: must be at least 1 request"))
 	}
-<<<<<<< HEAD
-	prevL1Commitment, err := state.L1CommitmentFromBytes(task.AnchorOutput.StateMetadata)
-=======
-	l1Commitment, err := L1CommitmentFromAliasOutput(task.AnchorOutput)
->>>>>>> cacf41a7
+	prevL1Commitment, err := L1CommitmentFromAliasOutput(task.AnchorOutput)
 	if err != nil {
 		// should never happen
 		panic(fmt.Errorf("CreateVMContext: can't parse state data as L1Commitment from chain input %w", err))
@@ -110,7 +106,7 @@
 		ret.gasBurnLog = gas.NewGasBurnLog()
 	}
 	// at the beginning of each block
-	l1Commitment, err := state.L1CommitmentFromBytes(task.AnchorOutput.StateMetadata)
+	l1Commitment, err := L1CommitmentFromAliasOutput(task.AnchorOutput)
 	if err != nil {
 		// should never happen
 		panic(err)
