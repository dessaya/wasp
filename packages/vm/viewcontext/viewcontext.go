--- conflicted
+++ resolved
@@ -43,12 +43,9 @@
 	gasBurnEnabled        bool
 	gasBurnLoggingEnabled bool
 	callStack             []*callContext
-<<<<<<< HEAD
 	l1API                 iotago.API
 	tokenInfo             *api.InfoResBaseToken
-=======
 	schemaVersion         isc.SchemaVersion
->>>>>>> 66587b68
 }
 
 var _ execution.WaspCallContext = &ViewContext{}
@@ -61,12 +58,9 @@
 		chainID:               chainID,
 		log:                   ch.Log(),
 		gasBurnLoggingEnabled: gasBurnLoggingEnabled,
-<<<<<<< HEAD
 		l1API:                 ch.L1APIProvider().APIForTime(stateReader.Timestamp()),
 		tokenInfo:             ch.TokenInfo(),
-=======
 		schemaVersion:         stateReader.SchemaVersion(),
->>>>>>> 66587b68
 	}, nil
 }
 
@@ -139,13 +133,8 @@
 	return ctx.stateReader.Timestamp()
 }
 
-<<<<<<< HEAD
 func (ctx *ViewContext) GetBaseTokensBalance(agentID isc.AgentID) iotago.BaseToken {
-	return accounts.GetBaseTokensBalance(ctx.contractStateReaderWithGasBurn(accounts.Contract.Hname()), agentID, ctx.chainID, ctx.tokenInfo)
-=======
-func (ctx *ViewContext) GetBaseTokensBalance(agentID isc.AgentID) uint64 {
-	return accounts.GetBaseTokensBalance(ctx.schemaVersion, ctx.contractStateReaderWithGasBurn(accounts.Contract.Hname()), agentID, ctx.chainID)
->>>>>>> 66587b68
+	return accounts.GetBaseTokensBalance(ctx.schemaVersion, ctx.contractStateReaderWithGasBurn(accounts.Contract.Hname()), agentID, ctx.chainID, ctx.tokenInfo)
 }
 
 func (ctx *ViewContext) GetNativeTokenBalance(agentID isc.AgentID, nativeTokenID iotago.NativeTokenID) *big.Int {
@@ -189,16 +178,12 @@
 	return ctx.contractStateReaderWithGasBurn(ctx.CurrentContractHname())
 }
 
-<<<<<<< HEAD
 func (ctx *ViewContext) GasBudgetLeft() gas.GasUnits {
-=======
+	return ctx.gasBudget
+}
+
 func (ctx *ViewContext) SchemaVersion() isc.SchemaVersion {
 	return ctx.schemaVersion
-}
-
-func (ctx *ViewContext) GasBudgetLeft() uint64 {
->>>>>>> 66587b68
-	return ctx.gasBudget
 }
 
 func (ctx *ViewContext) GasBurned() gas.GasUnits {
