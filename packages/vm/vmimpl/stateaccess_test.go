package vmimpl

import (
	"strings"
	"testing"
	"time"

	"github.com/stretchr/testify/require"

	"github.com/iotaledger/hive.go/kvstore/mapdb"
	"github.com/iotaledger/wasp/packages/isc"
	"github.com/iotaledger/wasp/packages/kv"
	"github.com/iotaledger/wasp/packages/kv/buffered"
	"github.com/iotaledger/wasp/packages/origin"
	"github.com/iotaledger/wasp/packages/state"
	"github.com/iotaledger/wasp/packages/testutil"
	"github.com/iotaledger/wasp/packages/vm"
)

func TestSetThenGet(t *testing.T) {
	db := mapdb.NewMapDB()
	cs := state.NewStoreWithUniqueWriteMutex(db)
<<<<<<< HEAD
	origin.InitChain(cs, nil, 0, testutil.TokenInfo)
=======
	origin.InitChain(0, cs, nil, 0)
>>>>>>> 66587b68
	latest, err := cs.LatestBlock()
	require.NoError(t, err)
	stateDraft, err := cs.NewStateDraft(time.Time{}, latest.L1Commitment())
	require.NoError(t, err)

	hname := isc.Hn("test")

	reqctx := &requestContext{
		vm: &vmContext{
			task:       &vm.VMTask{},
			stateDraft: stateDraft,
		},
		uncommittedState: buffered.NewBufferedKVStore(stateDraft),
		callStack:        []*callContext{{contract: hname}},
	}
	s := reqctx.contractStateWithGasBurn()

	subpartitionedKey := kv.Key(hname.Bytes()) + "x"

	// contract sets variable x
	s.Set("x", []byte{42})
	require.Equal(t, map[kv.Key][]byte{subpartitionedKey: {42}}, reqctx.uncommittedState.Mutations().Sets)
	require.Equal(t, map[kv.Key]struct{}{}, reqctx.uncommittedState.Mutations().Dels)

	// contract gets variable x
	v := s.Get("x")
	require.Equal(t, []byte{42}, v)

	// mutation is in currentStateUpdate, prefixed by the contract id
	require.Equal(t, []byte{42}, reqctx.uncommittedState.Mutations().Sets[subpartitionedKey])

	// mutation is in the not committed to the virtual state yet
	v = stateDraft.Get(subpartitionedKey)
	require.Nil(t, v)

	// contract deletes variable x
	s.Del("x")
	require.Equal(t, map[kv.Key][]byte{}, reqctx.uncommittedState.Mutations().Sets)
	require.Equal(t, map[kv.Key]struct{}{subpartitionedKey: {}}, reqctx.uncommittedState.Mutations().Dels)

	// contract sees variable x does not exist
	v = s.Get("x")
	require.Nil(t, v)

	// contract makes several writes to same variable, gets the latest value
	s.Set("x", []byte{2 * 42})
	require.Equal(t, map[kv.Key][]byte{subpartitionedKey: {2 * 42}}, reqctx.uncommittedState.Mutations().Sets)
	require.Equal(t, map[kv.Key]struct{}{}, reqctx.uncommittedState.Mutations().Dels)

	s.Set("x", []byte{3 * 42})
	require.Equal(t, map[kv.Key][]byte{subpartitionedKey: {3 * 42}}, reqctx.uncommittedState.Mutations().Sets)
	require.Equal(t, map[kv.Key]struct{}{}, reqctx.uncommittedState.Mutations().Dels)

	v = s.Get("x")
	require.Equal(t, []byte{3 * 42}, v)
}

func TestIterate(t *testing.T) {
	db := mapdb.NewMapDB()
	cs := state.NewStoreWithUniqueWriteMutex(db)
<<<<<<< HEAD
	origin.InitChain(cs, nil, 0, testutil.TokenInfo)
=======
	origin.InitChain(0, cs, nil, 0)
>>>>>>> 66587b68
	latest, err := cs.LatestBlock()
	require.NoError(t, err)
	stateDraft, err := cs.NewStateDraft(time.Time{}, latest.L1Commitment())
	require.NoError(t, err)

	hname := isc.Hn("test")

	reqctx := &requestContext{
		vm: &vmContext{
			task:       &vm.VMTask{},
			stateDraft: stateDraft,
		},
		uncommittedState: buffered.NewBufferedKVStore(stateDraft),
		callStack:        []*callContext{{contract: hname}},
	}
	s := reqctx.contractStateWithGasBurn()

	s.Set("xy1", []byte{42})
	s.Set("xy2", []byte{42 * 2})

	arr := make([][]byte, 0)
	s.IterateSorted("xy", func(k kv.Key, v []byte) bool {
		require.True(t, strings.HasPrefix(string(k), "xy"))
		arr = append(arr, v)
		return true
	})
	require.EqualValues(t, 2, len(arr))
	require.Equal(t, []byte{42}, arr[0])
	require.Equal(t, []byte{42 * 2}, arr[1])
}<|MERGE_RESOLUTION|>--- conflicted
+++ resolved
@@ -20,11 +20,7 @@
 func TestSetThenGet(t *testing.T) {
 	db := mapdb.NewMapDB()
 	cs := state.NewStoreWithUniqueWriteMutex(db)
-<<<<<<< HEAD
-	origin.InitChain(cs, nil, 0, testutil.TokenInfo)
-=======
-	origin.InitChain(0, cs, nil, 0)
->>>>>>> 66587b68
+	origin.InitChain(0, cs, nil, 0, testutil.TokenInfo)
 	latest, err := cs.LatestBlock()
 	require.NoError(t, err)
 	stateDraft, err := cs.NewStateDraft(time.Time{}, latest.L1Commitment())
@@ -85,11 +81,7 @@
 func TestIterate(t *testing.T) {
 	db := mapdb.NewMapDB()
 	cs := state.NewStoreWithUniqueWriteMutex(db)
-<<<<<<< HEAD
-	origin.InitChain(cs, nil, 0, testutil.TokenInfo)
-=======
-	origin.InitChain(0, cs, nil, 0)
->>>>>>> 66587b68
+	origin.InitChain(0, cs, nil, 0, testutil.TokenInfo)
 	latest, err := cs.LatestBlock()
 	require.NoError(t, err)
 	stateDraft, err := cs.NewStateDraft(time.Time{}, latest.L1Commitment())
