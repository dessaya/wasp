// Copyright 2020 IOTA Stiftung
// SPDX-License-Identifier: Apache-2.0

package evmtest

import (
	"crypto/ecdsa"
	"math/big"
	"testing"

	"github.com/ethereum/go-ethereum/common"
	"github.com/ethereum/go-ethereum/crypto"
	"github.com/stretchr/testify/require"

<<<<<<< HEAD
	iotago "github.com/iotaledger/iota.go/v4"
	"github.com/iotaledger/wasp/packages/cryptolib"
	"github.com/iotaledger/wasp/packages/evm/evmtest"
	"github.com/iotaledger/wasp/packages/evm/evmutil"
	"github.com/iotaledger/wasp/packages/evm/jsonrpc"
=======
>>>>>>> c0ab4e91
	"github.com/iotaledger/wasp/packages/isc"
	"github.com/iotaledger/wasp/packages/vm/core/evm/iscmagic"
)

<<<<<<< HEAD
type soloChainEnv struct {
	t          testing.TB
	solo       *solo.Solo
	soloChain  *solo.Chain
	evmChainID uint16
	evmChain   *jsonrpc.EVMChain
}

type evmContractInstance struct {
	chain         *soloChainEnv
	defaultSender *ecdsa.PrivateKey
	address       common.Address
	abi           abi.ABI
}

type iscContractInstance struct {
	*evmContractInstance
}

type iscTestContractInstance struct {
	*evmContractInstance
}

type storageContractInstance struct {
	*evmContractInstance
}

type erc20ContractInstance struct {
	*evmContractInstance
}

type loopContractInstance struct {
	*evmContractInstance
}

type fibonacciContractInstance struct {
	*evmContractInstance
}

type iscCallOptions struct {
	wallet *cryptolib.KeyPair
}

type ethCallOptions struct {
	sender   *ecdsa.PrivateKey
	value    *big.Int
	gasLimit uint64
	gasPrice *big.Int
}

func initEVM(t testing.TB, nativeContracts ...*coreutil.ContractProcessor) *soloChainEnv {
	env := solo.New(t, &solo.InitOptions{
		AutoAdjustStorageDeposit: true,
		Debug:                    true,
		PrintStackTrace:          true,
		GasBurnLogEnabled:        false,
	})
	for _, c := range nativeContracts {
		env = env.WithNativeContract(c)
	}
	return initEVMWithSolo(t, env)
}

func initEVMWithSolo(t testing.TB, env *solo.Solo) *soloChainEnv {
	soloChain, _ := env.NewChainExt(nil, 0, "evmchain")
	return &soloChainEnv{
		t:          t,
		solo:       env,
		soloChain:  soloChain,
		evmChainID: evm.DefaultChainID,
		evmChain:   soloChain.EVM(),
	}
}

func (e *soloChainEnv) parseISCCallOptions(opts []iscCallOptions) iscCallOptions {
	if len(opts) == 0 {
		opts = []iscCallOptions{{}}
	}
	opt := opts[0]
	if opt.wallet == nil {
		opt.wallet = e.soloChain.OriginatorPrivateKey
	}
	return opt
}

func (e *soloChainEnv) resolveError(err error) error {
	if err == nil {
		return nil
	}
	if vmError, ok := err.(*isc.UnresolvedVMError); ok {
		resolvedErr := e.soloChain.ResolveVMError(vmError)
		return resolvedErr.AsGoError()
	}
	return err
}

func (e *soloChainEnv) getBlockNumber() uint64 {
	n := e.evmChain.BlockNumber()
	return n.Uint64()
}

func (e *soloChainEnv) getCode(addr common.Address) []byte {
	ret, err := e.evmChain.Code(addr, nil)
	require.NoError(e.t, err)
	return ret
}

func (e *soloChainEnv) getEVMGasRatio() util.Ratio32 {
	ret, err := e.soloChain.CallView(governance.Contract.Name, governance.ViewGetEVMGasRatio.Name)
	require.NoError(e.t, err)
	ratio, err := codec.DecodeRatio32(ret.Get(governance.ParamEVMGasRatio))
	require.NoError(e.t, err)
	return ratio
}

func (e *soloChainEnv) setEVMGasRatio(newGasRatio util.Ratio32, opts ...iscCallOptions) error {
	opt := e.parseISCCallOptions(opts)
	req := solo.NewCallParams(governance.Contract.Name, governance.FuncSetEVMGasRatio.Name, governance.ParamEVMGasRatio, newGasRatio.Bytes())
	_, err := e.soloChain.PostRequestSync(req, opt.wallet)
	return err
}

func (e *soloChainEnv) setFeePolicy(p gas.FeePolicy, opts ...iscCallOptions) error { //nolint:unparam
	opt := e.parseISCCallOptions(opts)
	req := solo.NewCallParams(
		governance.Contract.Name, governance.FuncSetFeePolicy.Name,
		governance.ParamFeePolicyBytes,
		p.Bytes(),
	)
	_, err := e.soloChain.PostRequestSync(req, opt.wallet)
	return err
}

func (e *soloChainEnv) getNonce(addr common.Address) uint64 {
	nonce, err := e.evmChain.TransactionCount(addr, nil)
	require.NoError(e.t, err)
	return nonce
}

func (e *soloChainEnv) contractFromABI(address common.Address, abiJSON string, defaultSender *ecdsa.PrivateKey) *iscContractInstance {
	parsedABI, err := abi.JSON(strings.NewReader(abiJSON))
	require.NoError(e.t, err)
	return &iscContractInstance{
		evmContractInstance: &evmContractInstance{
			chain:         e,
			defaultSender: defaultSender,
			address:       address,
			abi:           parsedABI,
		},
	}
}

func (e *soloChainEnv) ISCMagicSandbox(defaultSender *ecdsa.PrivateKey) *iscContractInstance {
	return e.contractFromABI(iscmagic.Address, iscmagic.SandboxABI, defaultSender)
}

func (e *soloChainEnv) ISCMagicUtil(defaultSender *ecdsa.PrivateKey) *iscContractInstance {
	return e.contractFromABI(iscmagic.Address, iscmagic.UtilABI, defaultSender)
}

func (e *soloChainEnv) ISCMagicAccounts(defaultSender *ecdsa.PrivateKey) *iscContractInstance {
	return e.contractFromABI(iscmagic.Address, iscmagic.AccountsABI, defaultSender)
}

func (e *soloChainEnv) ISCMagicPrivileged(defaultSender *ecdsa.PrivateKey) *iscContractInstance {
	return e.contractFromABI(iscmagic.Address, iscmagic.PrivilegedABI, defaultSender)
}

func (e *soloChainEnv) ERC20BaseTokens(defaultSender *ecdsa.PrivateKey) *iscContractInstance {
	erc20BaseABI, err := abi.JSON(strings.NewReader(iscmagic.ERC20BaseTokensABI))
	require.NoError(e.t, err)
	return &iscContractInstance{
		evmContractInstance: &evmContractInstance{
			chain:         e,
			defaultSender: defaultSender,
			address:       iscmagic.ERC20BaseTokensAddress,
			abi:           erc20BaseABI,
		},
	}
}

func (e *soloChainEnv) ERC20NativeTokens(defaultSender *ecdsa.PrivateKey, foundrySN uint32) *iscContractInstance {
	erc20BaseABI, err := abi.JSON(strings.NewReader(iscmagic.ERC20NativeTokensABI))
	require.NoError(e.t, err)
	return &iscContractInstance{
		evmContractInstance: &evmContractInstance{
			chain:         e,
			defaultSender: defaultSender,
			address:       iscmagic.ERC20NativeTokensAddress(foundrySN),
			abi:           erc20BaseABI,
		},
	}
}

func (e *soloChainEnv) ERC20ExternalNativeTokens(defaultSender *ecdsa.PrivateKey, addr common.Address) *iscContractInstance {
	erc20BaseABI, err := abi.JSON(strings.NewReader(iscmagic.ERC20ExternalNativeTokensABI))
	require.NoError(e.t, err)
	return &iscContractInstance{
		evmContractInstance: &evmContractInstance{
			chain:         e,
			defaultSender: defaultSender,
			address:       addr,
			abi:           erc20BaseABI,
		},
	}
}

func (e *soloChainEnv) ERC721NFTs(defaultSender *ecdsa.PrivateKey) *iscContractInstance {
	erc721ABI, err := abi.JSON(strings.NewReader(iscmagic.ERC721NFTsABI))
	require.NoError(e.t, err)
	return &iscContractInstance{
		evmContractInstance: &evmContractInstance{
			chain:         e,
			defaultSender: defaultSender,
			address:       iscmagic.ERC721NFTsAddress,
			abi:           erc721ABI,
		},
	}
}

func (e *soloChainEnv) ERC721NFTCollection(defaultSender *ecdsa.PrivateKey, collectionID iotago.NFTID) *iscContractInstance {
	erc721NFTCollectionABI, err := abi.JSON(strings.NewReader(iscmagic.ERC721NFTCollectionABI))
	require.NoError(e.t, err)
	return &iscContractInstance{
		evmContractInstance: &evmContractInstance{
			chain:         e,
			defaultSender: defaultSender,
			address:       iscmagic.ERC721NFTCollectionAddress(collectionID),
			abi:           erc721NFTCollectionABI,
		},
	}
}

func (e *soloChainEnv) deployISCTestContract(creator *ecdsa.PrivateKey) *iscTestContractInstance {
	return &iscTestContractInstance{e.deployContract(creator, evmtest.ISCTestContractABI, evmtest.ISCTestContractBytecode)}
}

func (e *soloChainEnv) deployStorageContract(creator *ecdsa.PrivateKey) *storageContractInstance {
	return &storageContractInstance{e.deployContract(creator, evmtest.StorageContractABI, evmtest.StorageContractBytecode, uint32(42))}
}

func (e *soloChainEnv) deployERC20Contract(creator *ecdsa.PrivateKey, name, symbol string) *erc20ContractInstance {
	return &erc20ContractInstance{e.deployContract(creator, evmtest.ERC20ContractABI, evmtest.ERC20ContractBytecode, name, symbol)}
}

func (e *soloChainEnv) deployLoopContract(creator *ecdsa.PrivateKey) *loopContractInstance {
	return &loopContractInstance{e.deployContract(creator, evmtest.LoopContractABI, evmtest.LoopContractBytecode)}
}

func (e *soloChainEnv) deployFibonacciContract(creator *ecdsa.PrivateKey) *fibonacciContractInstance {
	return &fibonacciContractInstance{e.deployContract(creator, evmtest.FibonacciContractABI, evmtest.FibonacciContractByteCode)}
}

func (e *soloChainEnv) deployERC20ExampleContract(creator *ecdsa.PrivateKey) *erc20ContractInstance {
	return &erc20ContractInstance{e.deployContract(creator, evmtest.ERC20ExampleContractABI, evmtest.ERC20ExampleContractBytecode)}
}

func (e *soloChainEnv) signer() types.Signer {
	return evmutil.Signer(big.NewInt(int64(e.evmChainID)))
}

func (e *soloChainEnv) maxGasLimit() uint64 {
	fp := e.soloChain.GetGasFeePolicy()
	gl := e.soloChain.GetGasLimits()
	return gas.EVMCallGasLimit(gl, &fp.EVMGasRatio)
}

func (e *soloChainEnv) deployContract(creator *ecdsa.PrivateKey, abiJSON string, bytecode []byte, args ...interface{}) *evmContractInstance {
	creatorAddress := crypto.PubkeyToAddress(creator.PublicKey)

	nonce := e.getNonce(creatorAddress)

	contractABI, err := abi.JSON(strings.NewReader(abiJSON))
	require.NoError(e.t, err)
	constructorArguments, err := contractABI.Pack("", args...)
	require.NoError(e.t, err)

	data := []byte{}
	data = append(data, bytecode...)
	data = append(data, constructorArguments...)

	value := big.NewInt(0)

	gasLimit, err := e.evmChain.EstimateGas(ethereum.CallMsg{
		From:  creatorAddress,
		Value: value,
		Data:  data,
	}, nil)
	require.NoError(e.t, err)

	tx, err := types.SignTx(
		types.NewContractCreation(nonce, value, gasLimit, e.evmChain.GasPrice(), data),
		e.signer(),
		creator,
	)
	require.NoError(e.t, err)

	err = e.evmChain.SendTransaction(tx)
	require.NoError(e.t, err)

	return &evmContractInstance{
		chain:         e,
		defaultSender: creator,
		address:       crypto.CreateAddress(creatorAddress, nonce),
		abi:           contractABI,
	}
}

func (e *soloChainEnv) registerERC20NativeToken(
	foundryOwner *cryptolib.KeyPair,
	foundrySN uint32,
	tokenName, tokenTickerSymbol string,
	tokenDecimals uint8,
) error {
	_, err := e.soloChain.PostRequestOffLedger(solo.NewCallParams(evm.Contract.Name, evm.FuncRegisterERC20NativeToken.Name, dict.Dict{
		evm.FieldFoundrySN:         codec.EncodeUint32(foundrySN),
		evm.FieldTokenName:         codec.EncodeString(tokenName),
		evm.FieldTokenTickerSymbol: codec.EncodeString(tokenTickerSymbol),
		evm.FieldTokenDecimals:     codec.EncodeUint8(tokenDecimals),
	}).WithMaxAffordableGasBudget(), foundryOwner)
	return err
}

func (e *soloChainEnv) registerERC20ExternalNativeToken(
	fromChain *solo.Chain,
	foundrySN uint32,
	tokenName, tokenTickerSymbol string,
	tokenDecimals uint8,
) (ret common.Address, err error) {
	// FIXME: properly calculate allowance and gas budget
	_, err = fromChain.PostRequestOffLedger(solo.NewCallParams(evm.Contract.Name, evm.FuncRegisterERC20NativeTokenOnRemoteChain.Name, dict.Dict{
		evm.FieldFoundrySN:         codec.EncodeUint32(foundrySN),
		evm.FieldTokenName:         codec.EncodeString(tokenName),
		evm.FieldTokenTickerSymbol: codec.EncodeString(tokenTickerSymbol),
		evm.FieldTokenDecimals:     codec.EncodeUint8(tokenDecimals),
		evm.FieldTargetAddress:     codec.EncodeAddress(e.soloChain.ChainID.AsAddress()),
	}).
		// to cover sd and gas fee for the 'FuncRegisterERC20ExternalNativeToken' func call in 'FuncRegisterERC20NativeTokenOnRemoteChain'
		WithAllowance(isc.NewAssetsBaseTokens(iotago.BaseToken(20*gas.LimitsDefault.MinGasPerRequest))).
		WithGasBudget(10*gas.LimitsDefault.MinGasPerRequest),
		fromChain.OriginatorPrivateKey)
	if err != nil {
		return ret, err
	}

	foundryOutput, err := fromChain.GetFoundryOutput(foundrySN)
	require.NoError(e.t, err)
	nativeTokenID := foundryOutput.MustFoundryID()

	if !e.soloChain.WaitUntil(func() bool {
		res, err2 := e.soloChain.CallView(evm.Contract.Name, evm.FuncGetERC20ExternalNativeTokenAddress.Name,
			evm.FieldNativeTokenID, nativeTokenID[:],
		)
		require.NoError(e.t, err2)
		if len(res[evm.FieldResult]) == 0 {
			return false
		}
		copy(ret[:], res[evm.FieldResult])
		return true
	}) {
		require.FailNow(e.t, "could not get ERC20 address on target chain")
	}
	return ret, err
}

func (e *soloChainEnv) registerERC721NFTCollection(collectionOwner *cryptolib.KeyPair, collectionID iotago.NFTID) error {
	_, err := e.soloChain.PostRequestOffLedger(solo.NewCallParams(evm.Contract.Name, evm.FuncRegisterERC721NFTCollection.Name, dict.Dict{
		evm.FieldNFTCollectionID: codec.EncodeNFTID(collectionID),
	}).WithMaxAffordableGasBudget(), collectionOwner)
	return err
}

func (e *evmContractInstance) callMsg(callMsg ethereum.CallMsg) ethereum.CallMsg {
	callMsg.To = &e.address
	return callMsg
}

func (e *evmContractInstance) parseEthCallOptions(opts []ethCallOptions, callData []byte) (ethCallOptions, error) {
	var opt ethCallOptions
	if len(opts) > 0 {
		opt = opts[0]
	}
	if opt.sender == nil {
		opt.sender = e.defaultSender
	}
	if opt.value == nil {
		opt.value = big.NewInt(0)
	}
	if opt.gasPrice == nil {
		opt.gasPrice = e.chain.evmChain.GasPrice()
	}
	if opt.gasLimit == 0 {
		var err error
		senderAddress := crypto.PubkeyToAddress(opt.sender.PublicKey)
		opt.gasLimit, err = e.chain.evmChain.EstimateGas(ethereum.CallMsg{
			From:     senderAddress,
			To:       &e.address,
			GasPrice: opt.gasPrice,
			Value:    opt.value,
			Data:     callData,
		}, nil)
		if err != nil {
			return opt, fmt.Errorf("error estimating gas limit: %w", e.chain.resolveError(err))
		}
	}
	return opt, nil
}

func (e *evmContractInstance) buildEthTx(opts []ethCallOptions, fnName string, args ...interface{}) (*types.Transaction, error) {
	callData, err := e.abi.Pack(fnName, args...)
	require.NoError(e.chain.t, err)
	opt, err := e.parseEthCallOptions(opts, callData)
	if err != nil {
		return nil, err
	}

	senderAddress := crypto.PubkeyToAddress(opt.sender.PublicKey)

	nonce := e.chain.getNonce(senderAddress)

	unsignedTx := types.NewTransaction(nonce, e.address, opt.value, opt.gasLimit, opt.gasPrice, callData)

	return types.SignTx(unsignedTx, e.chain.signer(), opt.sender)
}

type callFnResult struct {
	tx         *types.Transaction
	evmReceipt *types.Receipt
	iscReceipt *isc.Receipt
}

func (e *evmContractInstance) estimateGas(opts []ethCallOptions, fnName string, args ...interface{}) (uint64, error) {
	tx, err := e.buildEthTx(opts, fnName, args...)
	if err != nil {
		return 0, err
	}
	return tx.Gas(), nil
}

func (e *evmContractInstance) callFn(opts []ethCallOptions, fnName string, args ...interface{}) (callFnResult, error) {
	e.chain.t.Logf("callFn: %s %+v", fnName, args)

	tx, err := e.buildEthTx(opts, fnName, args...)
	if err != nil {
		return callFnResult{}, err
	}
	res := callFnResult{tx: tx}

	sendTxErr := e.chain.evmChain.SendTransaction(res.tx)
	res.iscReceipt = e.chain.soloChain.LastReceipt()
	res.evmReceipt = e.chain.evmChain.TransactionReceipt(res.tx.Hash())

	return res, sendTxErr
}

func (e *evmContractInstance) callFnExpectEvent(opts []ethCallOptions, eventName string, v interface{}, fnName string, args ...interface{}) callFnResult {
	res, err := e.callFn(opts, fnName, args...)
	require.NoError(e.chain.t, err)
	require.Equal(e.chain.t, types.ReceiptStatusSuccessful, res.evmReceipt.Status)
	require.Len(e.chain.t, res.evmReceipt.Logs, 1)
	if v != nil {
		err = e.abi.UnpackIntoInterface(v, eventName, res.evmReceipt.Logs[0].Data)
	}
	require.NoError(e.chain.t, err)
	return res
}

func (e *evmContractInstance) callView(fnName string, args []interface{}, v interface{}, blockNumberOrHash ...rpc.BlockNumberOrHash) error {
	e.chain.t.Logf("callView: %s %+v", fnName, args)
	callArguments, err := e.abi.Pack(fnName, args...)
	require.NoError(e.chain.t, err)
	senderAddress := crypto.PubkeyToAddress(e.defaultSender.PublicKey)
	callMsg := e.callMsg(ethereum.CallMsg{
		From: senderAddress,
		Data: callArguments,
	})
	var bn *rpc.BlockNumberOrHash
	if len(blockNumberOrHash) > 0 {
		bn = &blockNumberOrHash[0]
	}
	ret, err := e.chain.evmChain.CallContract(callMsg, bn)
	if err != nil {
		return err
	}
	if v != nil {
		return e.abi.UnpackIntoInterface(v, fnName, ret)
	}
	return nil
}

=======
>>>>>>> c0ab4e91
func (i *iscTestContractInstance) getChainID() isc.ChainID {
	var v iscmagic.ISCChainID
	require.NoError(i.chain.t, i.callView("getChainID", nil, &v))
	return v.MustUnwrap()
}

func (i *iscTestContractInstance) triggerEvent(s string) (res CallFnResult, err error) {
	return i.CallFn(nil, "triggerEvent", s)
}

func (i *iscTestContractInstance) triggerEventFail(s string, opts ...ethCallOptions) (res CallFnResult, err error) {
	return i.CallFn(opts, "triggerEventFail", s)
}

func (s *storageContractInstance) retrieve() uint32 {
	var v uint32
	require.NoError(s.chain.t, s.callView("retrieve", nil, &v))
	return v
}

func (s *storageContractInstance) store(n uint32, opts ...ethCallOptions) (res CallFnResult, err error) {
	return s.CallFn(opts, "store", n)
}

func (e *erc20ContractInstance) balanceOf(addr common.Address) *big.Int {
	v := new(big.Int)
	require.NoError(e.chain.t, e.callView("balanceOf", []interface{}{addr}, &v))
	return v
}

func (e *erc20ContractInstance) totalSupply() *big.Int {
	v := new(big.Int)
	require.NoError(e.chain.t, e.callView("totalSupply", nil, &v))
	return v
}

func (e *erc20ContractInstance) transfer(recipientAddress common.Address, amount *big.Int, opts ...ethCallOptions) (res CallFnResult, err error) {
	return e.CallFn(opts, "transfer", recipientAddress, amount)
}

func (l *loopContractInstance) loop(opts ...ethCallOptions) (res CallFnResult, err error) {
	return l.CallFn(opts, "loop")
}

func (f *fibonacciContractInstance) fib(n uint32, opts ...ethCallOptions) (res CallFnResult, err error) {
	return f.CallFn(opts, "fib", n)
}

func generateEthereumKey(t testing.TB) (*ecdsa.PrivateKey, common.Address) {
	key, err := crypto.GenerateKey()
	require.NoError(t, err)
	addr := crypto.PubkeyToAddress(key.PublicKey)
	return key, addr
}<|MERGE_RESOLUTION|>--- conflicted
+++ resolved
@@ -12,511 +12,10 @@
 	"github.com/ethereum/go-ethereum/crypto"
 	"github.com/stretchr/testify/require"
 
-<<<<<<< HEAD
-	iotago "github.com/iotaledger/iota.go/v4"
-	"github.com/iotaledger/wasp/packages/cryptolib"
-	"github.com/iotaledger/wasp/packages/evm/evmtest"
-	"github.com/iotaledger/wasp/packages/evm/evmutil"
-	"github.com/iotaledger/wasp/packages/evm/jsonrpc"
-=======
->>>>>>> c0ab4e91
 	"github.com/iotaledger/wasp/packages/isc"
 	"github.com/iotaledger/wasp/packages/vm/core/evm/iscmagic"
 )
 
-<<<<<<< HEAD
-type soloChainEnv struct {
-	t          testing.TB
-	solo       *solo.Solo
-	soloChain  *solo.Chain
-	evmChainID uint16
-	evmChain   *jsonrpc.EVMChain
-}
-
-type evmContractInstance struct {
-	chain         *soloChainEnv
-	defaultSender *ecdsa.PrivateKey
-	address       common.Address
-	abi           abi.ABI
-}
-
-type iscContractInstance struct {
-	*evmContractInstance
-}
-
-type iscTestContractInstance struct {
-	*evmContractInstance
-}
-
-type storageContractInstance struct {
-	*evmContractInstance
-}
-
-type erc20ContractInstance struct {
-	*evmContractInstance
-}
-
-type loopContractInstance struct {
-	*evmContractInstance
-}
-
-type fibonacciContractInstance struct {
-	*evmContractInstance
-}
-
-type iscCallOptions struct {
-	wallet *cryptolib.KeyPair
-}
-
-type ethCallOptions struct {
-	sender   *ecdsa.PrivateKey
-	value    *big.Int
-	gasLimit uint64
-	gasPrice *big.Int
-}
-
-func initEVM(t testing.TB, nativeContracts ...*coreutil.ContractProcessor) *soloChainEnv {
-	env := solo.New(t, &solo.InitOptions{
-		AutoAdjustStorageDeposit: true,
-		Debug:                    true,
-		PrintStackTrace:          true,
-		GasBurnLogEnabled:        false,
-	})
-	for _, c := range nativeContracts {
-		env = env.WithNativeContract(c)
-	}
-	return initEVMWithSolo(t, env)
-}
-
-func initEVMWithSolo(t testing.TB, env *solo.Solo) *soloChainEnv {
-	soloChain, _ := env.NewChainExt(nil, 0, "evmchain")
-	return &soloChainEnv{
-		t:          t,
-		solo:       env,
-		soloChain:  soloChain,
-		evmChainID: evm.DefaultChainID,
-		evmChain:   soloChain.EVM(),
-	}
-}
-
-func (e *soloChainEnv) parseISCCallOptions(opts []iscCallOptions) iscCallOptions {
-	if len(opts) == 0 {
-		opts = []iscCallOptions{{}}
-	}
-	opt := opts[0]
-	if opt.wallet == nil {
-		opt.wallet = e.soloChain.OriginatorPrivateKey
-	}
-	return opt
-}
-
-func (e *soloChainEnv) resolveError(err error) error {
-	if err == nil {
-		return nil
-	}
-	if vmError, ok := err.(*isc.UnresolvedVMError); ok {
-		resolvedErr := e.soloChain.ResolveVMError(vmError)
-		return resolvedErr.AsGoError()
-	}
-	return err
-}
-
-func (e *soloChainEnv) getBlockNumber() uint64 {
-	n := e.evmChain.BlockNumber()
-	return n.Uint64()
-}
-
-func (e *soloChainEnv) getCode(addr common.Address) []byte {
-	ret, err := e.evmChain.Code(addr, nil)
-	require.NoError(e.t, err)
-	return ret
-}
-
-func (e *soloChainEnv) getEVMGasRatio() util.Ratio32 {
-	ret, err := e.soloChain.CallView(governance.Contract.Name, governance.ViewGetEVMGasRatio.Name)
-	require.NoError(e.t, err)
-	ratio, err := codec.DecodeRatio32(ret.Get(governance.ParamEVMGasRatio))
-	require.NoError(e.t, err)
-	return ratio
-}
-
-func (e *soloChainEnv) setEVMGasRatio(newGasRatio util.Ratio32, opts ...iscCallOptions) error {
-	opt := e.parseISCCallOptions(opts)
-	req := solo.NewCallParams(governance.Contract.Name, governance.FuncSetEVMGasRatio.Name, governance.ParamEVMGasRatio, newGasRatio.Bytes())
-	_, err := e.soloChain.PostRequestSync(req, opt.wallet)
-	return err
-}
-
-func (e *soloChainEnv) setFeePolicy(p gas.FeePolicy, opts ...iscCallOptions) error { //nolint:unparam
-	opt := e.parseISCCallOptions(opts)
-	req := solo.NewCallParams(
-		governance.Contract.Name, governance.FuncSetFeePolicy.Name,
-		governance.ParamFeePolicyBytes,
-		p.Bytes(),
-	)
-	_, err := e.soloChain.PostRequestSync(req, opt.wallet)
-	return err
-}
-
-func (e *soloChainEnv) getNonce(addr common.Address) uint64 {
-	nonce, err := e.evmChain.TransactionCount(addr, nil)
-	require.NoError(e.t, err)
-	return nonce
-}
-
-func (e *soloChainEnv) contractFromABI(address common.Address, abiJSON string, defaultSender *ecdsa.PrivateKey) *iscContractInstance {
-	parsedABI, err := abi.JSON(strings.NewReader(abiJSON))
-	require.NoError(e.t, err)
-	return &iscContractInstance{
-		evmContractInstance: &evmContractInstance{
-			chain:         e,
-			defaultSender: defaultSender,
-			address:       address,
-			abi:           parsedABI,
-		},
-	}
-}
-
-func (e *soloChainEnv) ISCMagicSandbox(defaultSender *ecdsa.PrivateKey) *iscContractInstance {
-	return e.contractFromABI(iscmagic.Address, iscmagic.SandboxABI, defaultSender)
-}
-
-func (e *soloChainEnv) ISCMagicUtil(defaultSender *ecdsa.PrivateKey) *iscContractInstance {
-	return e.contractFromABI(iscmagic.Address, iscmagic.UtilABI, defaultSender)
-}
-
-func (e *soloChainEnv) ISCMagicAccounts(defaultSender *ecdsa.PrivateKey) *iscContractInstance {
-	return e.contractFromABI(iscmagic.Address, iscmagic.AccountsABI, defaultSender)
-}
-
-func (e *soloChainEnv) ISCMagicPrivileged(defaultSender *ecdsa.PrivateKey) *iscContractInstance {
-	return e.contractFromABI(iscmagic.Address, iscmagic.PrivilegedABI, defaultSender)
-}
-
-func (e *soloChainEnv) ERC20BaseTokens(defaultSender *ecdsa.PrivateKey) *iscContractInstance {
-	erc20BaseABI, err := abi.JSON(strings.NewReader(iscmagic.ERC20BaseTokensABI))
-	require.NoError(e.t, err)
-	return &iscContractInstance{
-		evmContractInstance: &evmContractInstance{
-			chain:         e,
-			defaultSender: defaultSender,
-			address:       iscmagic.ERC20BaseTokensAddress,
-			abi:           erc20BaseABI,
-		},
-	}
-}
-
-func (e *soloChainEnv) ERC20NativeTokens(defaultSender *ecdsa.PrivateKey, foundrySN uint32) *iscContractInstance {
-	erc20BaseABI, err := abi.JSON(strings.NewReader(iscmagic.ERC20NativeTokensABI))
-	require.NoError(e.t, err)
-	return &iscContractInstance{
-		evmContractInstance: &evmContractInstance{
-			chain:         e,
-			defaultSender: defaultSender,
-			address:       iscmagic.ERC20NativeTokensAddress(foundrySN),
-			abi:           erc20BaseABI,
-		},
-	}
-}
-
-func (e *soloChainEnv) ERC20ExternalNativeTokens(defaultSender *ecdsa.PrivateKey, addr common.Address) *iscContractInstance {
-	erc20BaseABI, err := abi.JSON(strings.NewReader(iscmagic.ERC20ExternalNativeTokensABI))
-	require.NoError(e.t, err)
-	return &iscContractInstance{
-		evmContractInstance: &evmContractInstance{
-			chain:         e,
-			defaultSender: defaultSender,
-			address:       addr,
-			abi:           erc20BaseABI,
-		},
-	}
-}
-
-func (e *soloChainEnv) ERC721NFTs(defaultSender *ecdsa.PrivateKey) *iscContractInstance {
-	erc721ABI, err := abi.JSON(strings.NewReader(iscmagic.ERC721NFTsABI))
-	require.NoError(e.t, err)
-	return &iscContractInstance{
-		evmContractInstance: &evmContractInstance{
-			chain:         e,
-			defaultSender: defaultSender,
-			address:       iscmagic.ERC721NFTsAddress,
-			abi:           erc721ABI,
-		},
-	}
-}
-
-func (e *soloChainEnv) ERC721NFTCollection(defaultSender *ecdsa.PrivateKey, collectionID iotago.NFTID) *iscContractInstance {
-	erc721NFTCollectionABI, err := abi.JSON(strings.NewReader(iscmagic.ERC721NFTCollectionABI))
-	require.NoError(e.t, err)
-	return &iscContractInstance{
-		evmContractInstance: &evmContractInstance{
-			chain:         e,
-			defaultSender: defaultSender,
-			address:       iscmagic.ERC721NFTCollectionAddress(collectionID),
-			abi:           erc721NFTCollectionABI,
-		},
-	}
-}
-
-func (e *soloChainEnv) deployISCTestContract(creator *ecdsa.PrivateKey) *iscTestContractInstance {
-	return &iscTestContractInstance{e.deployContract(creator, evmtest.ISCTestContractABI, evmtest.ISCTestContractBytecode)}
-}
-
-func (e *soloChainEnv) deployStorageContract(creator *ecdsa.PrivateKey) *storageContractInstance {
-	return &storageContractInstance{e.deployContract(creator, evmtest.StorageContractABI, evmtest.StorageContractBytecode, uint32(42))}
-}
-
-func (e *soloChainEnv) deployERC20Contract(creator *ecdsa.PrivateKey, name, symbol string) *erc20ContractInstance {
-	return &erc20ContractInstance{e.deployContract(creator, evmtest.ERC20ContractABI, evmtest.ERC20ContractBytecode, name, symbol)}
-}
-
-func (e *soloChainEnv) deployLoopContract(creator *ecdsa.PrivateKey) *loopContractInstance {
-	return &loopContractInstance{e.deployContract(creator, evmtest.LoopContractABI, evmtest.LoopContractBytecode)}
-}
-
-func (e *soloChainEnv) deployFibonacciContract(creator *ecdsa.PrivateKey) *fibonacciContractInstance {
-	return &fibonacciContractInstance{e.deployContract(creator, evmtest.FibonacciContractABI, evmtest.FibonacciContractByteCode)}
-}
-
-func (e *soloChainEnv) deployERC20ExampleContract(creator *ecdsa.PrivateKey) *erc20ContractInstance {
-	return &erc20ContractInstance{e.deployContract(creator, evmtest.ERC20ExampleContractABI, evmtest.ERC20ExampleContractBytecode)}
-}
-
-func (e *soloChainEnv) signer() types.Signer {
-	return evmutil.Signer(big.NewInt(int64(e.evmChainID)))
-}
-
-func (e *soloChainEnv) maxGasLimit() uint64 {
-	fp := e.soloChain.GetGasFeePolicy()
-	gl := e.soloChain.GetGasLimits()
-	return gas.EVMCallGasLimit(gl, &fp.EVMGasRatio)
-}
-
-func (e *soloChainEnv) deployContract(creator *ecdsa.PrivateKey, abiJSON string, bytecode []byte, args ...interface{}) *evmContractInstance {
-	creatorAddress := crypto.PubkeyToAddress(creator.PublicKey)
-
-	nonce := e.getNonce(creatorAddress)
-
-	contractABI, err := abi.JSON(strings.NewReader(abiJSON))
-	require.NoError(e.t, err)
-	constructorArguments, err := contractABI.Pack("", args...)
-	require.NoError(e.t, err)
-
-	data := []byte{}
-	data = append(data, bytecode...)
-	data = append(data, constructorArguments...)
-
-	value := big.NewInt(0)
-
-	gasLimit, err := e.evmChain.EstimateGas(ethereum.CallMsg{
-		From:  creatorAddress,
-		Value: value,
-		Data:  data,
-	}, nil)
-	require.NoError(e.t, err)
-
-	tx, err := types.SignTx(
-		types.NewContractCreation(nonce, value, gasLimit, e.evmChain.GasPrice(), data),
-		e.signer(),
-		creator,
-	)
-	require.NoError(e.t, err)
-
-	err = e.evmChain.SendTransaction(tx)
-	require.NoError(e.t, err)
-
-	return &evmContractInstance{
-		chain:         e,
-		defaultSender: creator,
-		address:       crypto.CreateAddress(creatorAddress, nonce),
-		abi:           contractABI,
-	}
-}
-
-func (e *soloChainEnv) registerERC20NativeToken(
-	foundryOwner *cryptolib.KeyPair,
-	foundrySN uint32,
-	tokenName, tokenTickerSymbol string,
-	tokenDecimals uint8,
-) error {
-	_, err := e.soloChain.PostRequestOffLedger(solo.NewCallParams(evm.Contract.Name, evm.FuncRegisterERC20NativeToken.Name, dict.Dict{
-		evm.FieldFoundrySN:         codec.EncodeUint32(foundrySN),
-		evm.FieldTokenName:         codec.EncodeString(tokenName),
-		evm.FieldTokenTickerSymbol: codec.EncodeString(tokenTickerSymbol),
-		evm.FieldTokenDecimals:     codec.EncodeUint8(tokenDecimals),
-	}).WithMaxAffordableGasBudget(), foundryOwner)
-	return err
-}
-
-func (e *soloChainEnv) registerERC20ExternalNativeToken(
-	fromChain *solo.Chain,
-	foundrySN uint32,
-	tokenName, tokenTickerSymbol string,
-	tokenDecimals uint8,
-) (ret common.Address, err error) {
-	// FIXME: properly calculate allowance and gas budget
-	_, err = fromChain.PostRequestOffLedger(solo.NewCallParams(evm.Contract.Name, evm.FuncRegisterERC20NativeTokenOnRemoteChain.Name, dict.Dict{
-		evm.FieldFoundrySN:         codec.EncodeUint32(foundrySN),
-		evm.FieldTokenName:         codec.EncodeString(tokenName),
-		evm.FieldTokenTickerSymbol: codec.EncodeString(tokenTickerSymbol),
-		evm.FieldTokenDecimals:     codec.EncodeUint8(tokenDecimals),
-		evm.FieldTargetAddress:     codec.EncodeAddress(e.soloChain.ChainID.AsAddress()),
-	}).
-		// to cover sd and gas fee for the 'FuncRegisterERC20ExternalNativeToken' func call in 'FuncRegisterERC20NativeTokenOnRemoteChain'
-		WithAllowance(isc.NewAssetsBaseTokens(iotago.BaseToken(20*gas.LimitsDefault.MinGasPerRequest))).
-		WithGasBudget(10*gas.LimitsDefault.MinGasPerRequest),
-		fromChain.OriginatorPrivateKey)
-	if err != nil {
-		return ret, err
-	}
-
-	foundryOutput, err := fromChain.GetFoundryOutput(foundrySN)
-	require.NoError(e.t, err)
-	nativeTokenID := foundryOutput.MustFoundryID()
-
-	if !e.soloChain.WaitUntil(func() bool {
-		res, err2 := e.soloChain.CallView(evm.Contract.Name, evm.FuncGetERC20ExternalNativeTokenAddress.Name,
-			evm.FieldNativeTokenID, nativeTokenID[:],
-		)
-		require.NoError(e.t, err2)
-		if len(res[evm.FieldResult]) == 0 {
-			return false
-		}
-		copy(ret[:], res[evm.FieldResult])
-		return true
-	}) {
-		require.FailNow(e.t, "could not get ERC20 address on target chain")
-	}
-	return ret, err
-}
-
-func (e *soloChainEnv) registerERC721NFTCollection(collectionOwner *cryptolib.KeyPair, collectionID iotago.NFTID) error {
-	_, err := e.soloChain.PostRequestOffLedger(solo.NewCallParams(evm.Contract.Name, evm.FuncRegisterERC721NFTCollection.Name, dict.Dict{
-		evm.FieldNFTCollectionID: codec.EncodeNFTID(collectionID),
-	}).WithMaxAffordableGasBudget(), collectionOwner)
-	return err
-}
-
-func (e *evmContractInstance) callMsg(callMsg ethereum.CallMsg) ethereum.CallMsg {
-	callMsg.To = &e.address
-	return callMsg
-}
-
-func (e *evmContractInstance) parseEthCallOptions(opts []ethCallOptions, callData []byte) (ethCallOptions, error) {
-	var opt ethCallOptions
-	if len(opts) > 0 {
-		opt = opts[0]
-	}
-	if opt.sender == nil {
-		opt.sender = e.defaultSender
-	}
-	if opt.value == nil {
-		opt.value = big.NewInt(0)
-	}
-	if opt.gasPrice == nil {
-		opt.gasPrice = e.chain.evmChain.GasPrice()
-	}
-	if opt.gasLimit == 0 {
-		var err error
-		senderAddress := crypto.PubkeyToAddress(opt.sender.PublicKey)
-		opt.gasLimit, err = e.chain.evmChain.EstimateGas(ethereum.CallMsg{
-			From:     senderAddress,
-			To:       &e.address,
-			GasPrice: opt.gasPrice,
-			Value:    opt.value,
-			Data:     callData,
-		}, nil)
-		if err != nil {
-			return opt, fmt.Errorf("error estimating gas limit: %w", e.chain.resolveError(err))
-		}
-	}
-	return opt, nil
-}
-
-func (e *evmContractInstance) buildEthTx(opts []ethCallOptions, fnName string, args ...interface{}) (*types.Transaction, error) {
-	callData, err := e.abi.Pack(fnName, args...)
-	require.NoError(e.chain.t, err)
-	opt, err := e.parseEthCallOptions(opts, callData)
-	if err != nil {
-		return nil, err
-	}
-
-	senderAddress := crypto.PubkeyToAddress(opt.sender.PublicKey)
-
-	nonce := e.chain.getNonce(senderAddress)
-
-	unsignedTx := types.NewTransaction(nonce, e.address, opt.value, opt.gasLimit, opt.gasPrice, callData)
-
-	return types.SignTx(unsignedTx, e.chain.signer(), opt.sender)
-}
-
-type callFnResult struct {
-	tx         *types.Transaction
-	evmReceipt *types.Receipt
-	iscReceipt *isc.Receipt
-}
-
-func (e *evmContractInstance) estimateGas(opts []ethCallOptions, fnName string, args ...interface{}) (uint64, error) {
-	tx, err := e.buildEthTx(opts, fnName, args...)
-	if err != nil {
-		return 0, err
-	}
-	return tx.Gas(), nil
-}
-
-func (e *evmContractInstance) callFn(opts []ethCallOptions, fnName string, args ...interface{}) (callFnResult, error) {
-	e.chain.t.Logf("callFn: %s %+v", fnName, args)
-
-	tx, err := e.buildEthTx(opts, fnName, args...)
-	if err != nil {
-		return callFnResult{}, err
-	}
-	res := callFnResult{tx: tx}
-
-	sendTxErr := e.chain.evmChain.SendTransaction(res.tx)
-	res.iscReceipt = e.chain.soloChain.LastReceipt()
-	res.evmReceipt = e.chain.evmChain.TransactionReceipt(res.tx.Hash())
-
-	return res, sendTxErr
-}
-
-func (e *evmContractInstance) callFnExpectEvent(opts []ethCallOptions, eventName string, v interface{}, fnName string, args ...interface{}) callFnResult {
-	res, err := e.callFn(opts, fnName, args...)
-	require.NoError(e.chain.t, err)
-	require.Equal(e.chain.t, types.ReceiptStatusSuccessful, res.evmReceipt.Status)
-	require.Len(e.chain.t, res.evmReceipt.Logs, 1)
-	if v != nil {
-		err = e.abi.UnpackIntoInterface(v, eventName, res.evmReceipt.Logs[0].Data)
-	}
-	require.NoError(e.chain.t, err)
-	return res
-}
-
-func (e *evmContractInstance) callView(fnName string, args []interface{}, v interface{}, blockNumberOrHash ...rpc.BlockNumberOrHash) error {
-	e.chain.t.Logf("callView: %s %+v", fnName, args)
-	callArguments, err := e.abi.Pack(fnName, args...)
-	require.NoError(e.chain.t, err)
-	senderAddress := crypto.PubkeyToAddress(e.defaultSender.PublicKey)
-	callMsg := e.callMsg(ethereum.CallMsg{
-		From: senderAddress,
-		Data: callArguments,
-	})
-	var bn *rpc.BlockNumberOrHash
-	if len(blockNumberOrHash) > 0 {
-		bn = &blockNumberOrHash[0]
-	}
-	ret, err := e.chain.evmChain.CallContract(callMsg, bn)
-	if err != nil {
-		return err
-	}
-	if v != nil {
-		return e.abi.UnpackIntoInterface(v, fnName, ret)
-	}
-	return nil
-}
-
-=======
->>>>>>> c0ab4e91
 func (i *iscTestContractInstance) getChainID() isc.ChainID {
 	var v iscmagic.ISCChainID
 	require.NoError(i.chain.t, i.callView("getChainID", nil, &v))
