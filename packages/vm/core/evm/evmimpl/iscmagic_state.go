--- conflicted
+++ resolved
@@ -99,16 +99,7 @@
 func subtractFromAllowance(ctx isc.Sandbox, from, to common.Address, taken *isc.Assets) {
 	state := evm.ISCMagicSubrealm(ctx.State())
 	key := keyAllowance(from, to)
-<<<<<<< HEAD
-
 	remaining := lo.Must(isc.AssetsFromBytes(state.Get(key)))
-	if taken.IsEmpty() {
-		taken = remaining.Clone()
-	}
-
-=======
-	remaining := isc.MustAssetsFromBytes(state.Get(key))
->>>>>>> 0a3168c7
 	if ok := remaining.Spend(taken); !ok {
 		panic(errFundsNotAllowed)
 	}
