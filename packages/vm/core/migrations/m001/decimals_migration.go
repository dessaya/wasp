package m001

import (
	"github.com/samber/lo"

	"github.com/iotaledger/hive.go/log"
	"github.com/iotaledger/wasp/packages/kv"
	"github.com/iotaledger/wasp/packages/kv/codec"
	"github.com/iotaledger/wasp/packages/util"
	"github.com/iotaledger/wasp/packages/vm/core/accounts"
	"github.com/iotaledger/wasp/packages/vm/core/migrations"
)

var AccountDecimals = migrations.Migration{
	Contract: accounts.Contract,
	Apply: func(state kv.KVStore, log log.Logger) error {
		migrateBaseTokens := func(accKey []byte) {
			// converts an account base token balance from uint64 to big.Int (while changing the decimals from 6 to 18)
			key := accounts.BaseTokensKey(kv.Key(accKey))
<<<<<<< HEAD
			amount := lo.Must(codec.BaseToken.Decode(state.Get(key)))
=======
			amountBytes := state.Get(key)
			if amountBytes == nil {
				return
			}
			amount := codec.MustDecodeUint64(amountBytes)
>>>>>>> 4fdddd99
			amountMigrated := util.MustBaseTokensDecimalsToEthereumDecimalsExact(amount, 6)
			state.Set(key, codec.BigIntAbs.Encode(amountMigrated))
		}

		// iterate though all accounts,
		allAccountsMap := accounts.AllAccountsMapR(state)
		allAccountsMap.IterateKeys(func(accountKey []byte) bool {
			// migrate each account
			migrateBaseTokens(accountKey)
			return true
		})
		// migrate the "totals account"
		migrateBaseTokens([]byte(accounts.L2TotalsAccount))
		return nil
	},
}<|MERGE_RESOLUTION|>--- conflicted
+++ resolved
@@ -17,15 +17,11 @@
 		migrateBaseTokens := func(accKey []byte) {
 			// converts an account base token balance from uint64 to big.Int (while changing the decimals from 6 to 18)
 			key := accounts.BaseTokensKey(kv.Key(accKey))
-<<<<<<< HEAD
-			amount := lo.Must(codec.BaseToken.Decode(state.Get(key)))
-=======
 			amountBytes := state.Get(key)
 			if amountBytes == nil {
 				return
 			}
-			amount := codec.MustDecodeUint64(amountBytes)
->>>>>>> 4fdddd99
+			amount := lo.Must(codec.BaseToken.Decode(amountBytes))
 			amountMigrated := util.MustBaseTokensDecimalsToEthereumDecimalsExact(amount, 6)
 			state.Set(key, codec.BigIntAbs.Encode(amountMigrated))
 		}
