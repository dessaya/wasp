package testcore

import (
	"fmt"
	"math"
	"math/big"
	"strconv"
	"testing"

	"github.com/samber/lo"
	"github.com/stretchr/testify/require"

	iotago "github.com/iotaledger/iota.go/v4"
	"github.com/iotaledger/iota.go/v4/tpkg"
	"github.com/iotaledger/wasp/packages/cryptolib"
	"github.com/iotaledger/wasp/packages/isc"
	"github.com/iotaledger/wasp/packages/kv/codec"
	"github.com/iotaledger/wasp/packages/kv/dict"
	"github.com/iotaledger/wasp/packages/origin"
	"github.com/iotaledger/wasp/packages/solo"
	"github.com/iotaledger/wasp/packages/testutil"
	"github.com/iotaledger/wasp/packages/testutil/testmisc"
	"github.com/iotaledger/wasp/packages/testutil/utxodb"
	"github.com/iotaledger/wasp/packages/transaction"
	"github.com/iotaledger/wasp/packages/util"
	"github.com/iotaledger/wasp/packages/vm"
	"github.com/iotaledger/wasp/packages/vm/core/accounts"
	"github.com/iotaledger/wasp/packages/vm/core/blocklog"
	"github.com/iotaledger/wasp/packages/vm/gas"
)

const BaseTokensDepositFee = 100

func TestDeposit(t *testing.T) {
	env := solo.New(t, &solo.InitOptions{AutoAdjustStorageDeposit: true})
	sender, _ := env.NewKeyPairWithFunds(env.NewSeedFromIndex(11))
	ch := env.NewChain()

	err := ch.DepositBaseTokensToL2(100_000, sender)
	require.NoError(t, err)

	rec := ch.LastReceipt()
	require.NotNil(t, rec)
	t.Logf("========= receipt: %s", rec)
	t.Logf("========= burn log:\n%s", rec.GasBurnLog)
}

// allowance shouldn't allow you to bypass gas fees.
func TestDepositCheatAllowance(t *testing.T) {
	env := solo.New(t, &solo.InitOptions{AutoAdjustStorageDeposit: false})
	sender, senderAddr := env.NewKeyPairWithFunds(env.NewSeedFromIndex(11))
	senderAgentID := isc.NewAgentID(senderAddr)
	ch := env.NewChain()

	const baseTokensSent = 1 * isc.Million

	// send a request where allowance == assets - so that no base tokens are available outside allowance
	_, err := ch.PostRequestSync(
		solo.NewCallParams(accounts.FuncDeposit.Message()).
			AddBaseTokens(baseTokensSent).
			WithGasBudget(100_000).
			AddAllowanceBaseTokens(baseTokensSent),
		sender,
	)
	require.Error(t, err)

	rec := ch.LastReceipt()
	finalBalance := ch.L2BaseTokens(senderAgentID)
	require.Less(t, finalBalance, baseTokensSent)
	require.EqualValues(t, baseTokensSent, finalBalance+rec.GasFeeCharged)
}

func TestWithdrawEverything(t *testing.T) {
	env := solo.New(t, &solo.InitOptions{AutoAdjustStorageDeposit: true})
	sender, senderAddr := env.NewKeyPairWithFunds(env.NewSeedFromIndex(11))
	senderAgentID := isc.NewAgentID(senderAddr)
	ch := env.NewChain()

	// deposit some base tokens to L2
	initialL1balance := ch.Env.L1BaseTokens(senderAddr)
	baseTokensToDepositToL2 := iotago.BaseToken(100_000)
	err := ch.DepositBaseTokensToL2(baseTokensToDepositToL2, sender)
	require.NoError(t, err)

	depositGasFee := ch.LastReceipt().GasFeeCharged
	l2balance := ch.L2BaseTokens(senderAgentID)

<<<<<<< HEAD
	// construct request with low allowance (just sufficient for storage deposit balance), so its possible to estimate the gas fees
	sd := lo.Must(testutil.L1API.StorageScoreStructure().MinDeposit(transaction.BasicOutputFromPostData(
		&iotago.AnchorAddress{},
		isc.ContractIdentityFromHname(accounts.Contract.Hname()),
		isc.RequestParameters{
			TargetAddress: &iotago.Ed25519Address{},
			Assets:        isc.NewAssetsBaseTokens(100),
		},
		testutil.L1API,
	)))
	req := solo.NewCallParams(accounts.FuncWithdraw.Message()).
		WithFungibleTokens(isc.NewAssetsBaseTokens(l2balance)).AddAllowance(isc.NewAssetsBaseTokens(sd))
=======
	// construct the request to estimate an withdrawal (leave a few tokens to pay for gas)
	req := solo.NewCallParams(accounts.Contract.Name, accounts.FuncWithdraw.Name).
		AddAllowance(isc.NewAssetsBaseTokens(l2balance - 1000)).
		WithMaxAffordableGasBudget() // SET A GAS BUDGET, otherwise user max balance will be simulated
>>>>>>> 2e9648c7

	_, estimate, err := ch.EstimateGasOffLedger(req, sender, false)
	require.NoError(t, err)

	// set the allowance to the maximum possible value
	req = req.WithAllowance(isc.NewAssetsBaseTokens(l2balance - estimate.GasFeeCharged)).
		WithGasBudget(estimate.GasBurned)

	// retry the estimation (fee will be lower when writing "0" to the user account, instead of some positive number)
	_, estimate2, err := ch.EstimateGasOffLedger(req, sender, false)
	require.NoError(t, err)

	// set the allowance to the maximum possible value
	req = req.WithAllowance(isc.NewAssetsBaseTokens(l2balance - estimate2.GasFeeCharged)).
		WithGasBudget(estimate2.GasBurned)

	_, err = ch.PostRequestOffLedger(req, sender)
	require.NoError(t, err)

	withdrawalGasFee := ch.LastReceipt().GasFeeCharged
	finalL1Balance := ch.Env.L1BaseTokens(senderAddr)
	finalL2Balance := ch.L2BaseTokens(senderAgentID)

	// ensure everything was withdrawn
	require.EqualValues(t, initialL1balance, finalL1Balance+depositGasFee+withdrawalGasFee)
	require.Zero(t, finalL2Balance)
}

const initMana = 1_000

func TestFoundries(t *testing.T) {
	var env *solo.Solo
	var ch *solo.Chain
	var senderKeyPair *cryptolib.KeyPair
	var senderAddr iotago.Address
	var senderAgentID isc.AgentID

	initTest := func() {
		env = solo.New(t, &solo.InitOptions{AutoAdjustStorageDeposit: true})
		ch, _ = env.NewChainExt(nil, 10*isc.Million, initMana, "chain1")
		senderKeyPair, senderAddr = env.NewKeyPairWithFunds(env.NewSeedFromIndex(10))
		senderAgentID = isc.NewAgentID(senderAddr)

		ch.MustDepositBaseTokensToL2(10*isc.Million, senderKeyPair)
	}
	t.Run("newFoundry fails when no allowance is provided", func(t *testing.T) {
		env = solo.New(t, &solo.InitOptions{AutoAdjustStorageDeposit: true})
		ch = env.NewChain()

		var ts iotago.TokenScheme = &iotago.SimpleTokenScheme{MaximumSupply: big.NewInt(1), MintedTokens: util.Big0, MeltedTokens: util.Big0}
		req := solo.NewCallParams(accounts.FuncFoundryCreateNew.Message(&ts)).
			AddBaseTokens(2 * isc.Million).WithGasBudget(math.MaxUint64)
		_, err := ch.PostRequestSync(req, nil)
		require.Error(t, err)
		// it succeeds when allowance is added
		_, err = ch.PostRequestSync(req.AddAllowanceBaseTokens(1*isc.Million), nil)
		require.NoError(t, err)
	})
	t.Run("newFoundry overrides bad melted/minted token counters in tokenscheme", func(t *testing.T) {
		env = solo.New(t, &solo.InitOptions{AutoAdjustStorageDeposit: true})
		ch = env.NewChain()

		var ts iotago.TokenScheme = &iotago.SimpleTokenScheme{MaximumSupply: big.NewInt(1), MintedTokens: big.NewInt(10), MeltedTokens: big.NewInt(10)}
		req := solo.NewCallParams(accounts.FuncFoundryCreateNew.Message(&ts)).
			AddBaseTokens(2 * isc.Million).WithGasBudget(math.MaxUint64)
		_, err := ch.PostRequestSync(req.AddAllowanceBaseTokens(1*isc.Million), nil)
		require.NoError(t, err)
	})
	t.Run("supply 10", func(t *testing.T) {
		initTest()
		sn, _, err := ch.NewFoundryParams(big.NewInt(10)).
			WithUser(senderKeyPair).
			CreateFoundry()
		require.NoError(t, err)
		require.EqualValues(t, 1, int(sn))
	})
	t.Run("supply 1", func(t *testing.T) {
		initTest()
		sn, _, err := ch.NewFoundryParams(big.NewInt(1)).
			WithUser(senderKeyPair).
			CreateFoundry()
		require.NoError(t, err)
		require.EqualValues(t, 1, sn)
	})
	t.Run("supply 0", func(t *testing.T) {
		initTest()
		_, _, err := ch.NewFoundryParams(big.NewInt(0)).
			WithUser(senderKeyPair).
			CreateFoundry()
		testmisc.RequireErrorToBe(t, err, vm.ErrCreateFoundryMaxSupplyMustBePositive)
	})
	t.Run("supply negative", func(t *testing.T) {
		initTest()
		require.Panics(t, func() {
			_, _, _ = ch.NewFoundryParams(big.NewInt(-1)).
				WithUser(senderKeyPair).
				CreateFoundry()
		})
	})
	t.Run("supply max possible", func(t *testing.T) {
		initTest()
		sn, _, err := ch.NewFoundryParams(util.MaxUint256).
			WithUser(senderKeyPair).
			CreateFoundry()
		require.NoError(t, err)
		require.EqualValues(t, 1, sn)
	})
	t.Run("supply exceed max possible", func(t *testing.T) {
		initTest()
		maxSupply := new(big.Int).Set(util.MaxUint256)
		maxSupply.Add(maxSupply, big.NewInt(1))
		require.Panics(t, func() {
			_, _, _ = ch.NewFoundryParams(maxSupply).CreateFoundry()
		})
	})
	t.Run("max supply 10, mintTokens 5", func(t *testing.T) {
		initTest()
		sn, nativeTokenID, err := ch.NewFoundryParams(big.NewInt(10)).
			WithUser(senderKeyPair).
			CreateFoundry()
		require.NoError(t, err)
		require.EqualValues(t, 1, sn)
		ch.AssertL2NativeTokens(senderAgentID, nativeTokenID, util.Big0)
		ch.AssertL2TotalNativeTokens(nativeTokenID, util.Big0)

		err = ch.SendFromL1ToL2AccountBaseTokens(BaseTokensDepositFee, 1000, accounts.CommonAccount(), senderKeyPair)
		require.NoError(t, err)
		t.Logf("common account base tokens = %d before mint", ch.L2CommonAccountBaseTokens())

		err = ch.MintTokens(sn, big.NewInt(5), senderKeyPair)
		require.NoError(t, err)

		ch.AssertL2NativeTokens(senderAgentID, nativeTokenID, big.NewInt(5))
		ch.AssertL2TotalNativeTokens(nativeTokenID, big.NewInt(5))
	})
	t.Run("max supply 1, mintTokens 1", func(t *testing.T) {
		initTest()
		sn, nativeTokenID, err := ch.NewFoundryParams(big.NewInt(1)).
			WithUser(senderKeyPair).
			CreateFoundry()
		require.NoError(t, err)
		require.EqualValues(t, 1, sn)
		ch.AssertL2NativeTokens(senderAgentID, nativeTokenID, util.Big0)
		ch.AssertL2TotalNativeTokens(nativeTokenID, util.Big0)

		err = ch.SendFromL1ToL2AccountBaseTokens(BaseTokensDepositFee, 1000, accounts.CommonAccount(), senderKeyPair)
		require.NoError(t, err)
		err = ch.MintTokens(sn, big.NewInt(1), senderKeyPair)
		require.NoError(t, err)

		ch.AssertL2NativeTokens(senderAgentID, nativeTokenID, big.NewInt(1))
		ch.AssertL2TotalNativeTokens(nativeTokenID, big.NewInt(1))
	})

	t.Run("max supply 1, mintTokens 2", func(t *testing.T) {
		initTest()
		sn, nativeTokenID, err := ch.NewFoundryParams(big.NewInt(1)).
			WithUser(senderKeyPair).
			CreateFoundry()
		require.NoError(t, err)
		require.EqualValues(t, 1, sn)

		err = ch.MintTokens(sn, big.NewInt(2), senderKeyPair)
		testmisc.RequireErrorToBe(t, err, vm.ErrNativeTokenSupplyOutOffBounds)

		ch.AssertL2NativeTokens(senderAgentID, nativeTokenID, util.Big0)
		ch.AssertL2TotalNativeTokens(nativeTokenID, util.Big0)
	})
	t.Run("max supply 1000, mintTokens 500_500_1", func(t *testing.T) {
		initTest()
		sn, nativeTokenID, err := ch.NewFoundryParams(big.NewInt(1000)).
			WithUser(senderKeyPair).
			CreateFoundry()
		require.NoError(t, err)
		require.EqualValues(t, 1, sn)

		err = ch.SendFromL1ToL2AccountBaseTokens(BaseTokensDepositFee, 1000, accounts.CommonAccount(), senderKeyPair)
		require.NoError(t, err)
		err = ch.MintTokens(sn, big.NewInt(500), senderKeyPair)
		require.NoError(t, err)
		ch.AssertL2NativeTokens(senderAgentID, nativeTokenID, big.NewInt(500))
		ch.AssertL2TotalNativeTokens(nativeTokenID, big.NewInt(500))

		err = ch.MintTokens(sn, big.NewInt(500), senderKeyPair)
		require.NoError(t, err)
		ch.AssertL2NativeTokens(senderAgentID, nativeTokenID, 1000)
		ch.AssertL2TotalNativeTokens(nativeTokenID, 1000)

		err = ch.MintTokens(sn, big.NewInt(1), senderKeyPair)
		testmisc.RequireErrorToBe(t, err, vm.ErrNativeTokenSupplyOutOffBounds)

		ch.AssertL2NativeTokens(senderAgentID, nativeTokenID, 1000)
		ch.AssertL2TotalNativeTokens(nativeTokenID, 1000)
	})
	t.Run("max supply MaxUint256, mintTokens MaxUint256_1", func(t *testing.T) {
		initTest()
		sn, nativeTokenID, err := ch.NewFoundryParams(util.MaxUint256).
			WithUser(senderKeyPair).
			CreateFoundry()
		require.NoError(t, err)
		require.EqualValues(t, 1, sn)

		err = ch.SendFromL1ToL2AccountBaseTokens(BaseTokensDepositFee, 1000, accounts.CommonAccount(), senderKeyPair)
		require.NoError(t, err)
		err = ch.MintTokens(sn, util.MaxUint256, senderKeyPair)
		require.NoError(t, err)
		ch.AssertL2NativeTokens(senderAgentID, nativeTokenID, util.MaxUint256)

		err = ch.MintTokens(sn, big.NewInt(1), senderKeyPair)
		testmisc.RequireErrorToBe(t, err, vm.ErrOverflow)

		ch.AssertL2NativeTokens(senderAgentID, nativeTokenID, util.MaxUint256)
		ch.AssertL2TotalNativeTokens(nativeTokenID, util.MaxUint256)
	})
	t.Run("max supply 100, destroy fail", func(t *testing.T) {
		initTest()
		sn, nativeTokenID, err := ch.NewFoundryParams(util.MaxUint256).
			WithUser(senderKeyPair).
			CreateFoundry()
		require.NoError(t, err)
		require.EqualValues(t, 1, sn)

		err = ch.DestroyTokensOnL2(nativeTokenID, big.NewInt(1), senderKeyPair)
		testmisc.RequireErrorToBe(t, err, accounts.ErrNotEnoughFunds)
		ch.AssertL2NativeTokens(senderAgentID, nativeTokenID, util.Big0)
		ch.AssertL2TotalNativeTokens(nativeTokenID, util.Big0)
	})
	t.Run("max supply 100, mint_20, destroy_10", func(t *testing.T) {
		initTest()
		sn, nativeTokenID, err := ch.NewFoundryParams(big.NewInt(100)).
			WithUser(senderKeyPair).
			CreateFoundry()
		require.NoError(t, err)
		require.EqualValues(t, 1, sn)

		out, err := ch.GetFoundryOutput(1)
		require.NoError(t, err)
		require.EqualValues(t, out.MustNativeTokenID(), nativeTokenID)
		ch.AssertL2NativeTokens(senderAgentID, nativeTokenID, util.Big0)
		ch.AssertL2TotalNativeTokens(nativeTokenID, util.Big0)

		err = ch.SendFromL1ToL2AccountBaseTokens(BaseTokensDepositFee, 1000, accounts.CommonAccount(), senderKeyPair)
		require.NoError(t, err)
		err = ch.MintTokens(sn, big.NewInt(20), senderKeyPair)
		require.NoError(t, err)
		ch.AssertL2NativeTokens(senderAgentID, nativeTokenID, 20)
		ch.AssertL2TotalNativeTokens(nativeTokenID, 20)

		err = ch.DestroyTokensOnL2(nativeTokenID, big.NewInt(10), senderKeyPair)
		require.NoError(t, err)
		ch.AssertL2TotalNativeTokens(nativeTokenID, 10)
		ch.AssertL2NativeTokens(senderAgentID, nativeTokenID, 10)
	})
	t.Run("max supply 1000000, mint_1000000, destroy_1000000", func(t *testing.T) {
		initTest()
		sn, nativeTokenID, err := ch.NewFoundryParams(big.NewInt(1_000_000)).
			WithUser(senderKeyPair).
			CreateFoundry()
		require.NoError(t, err)
		require.EqualValues(t, 1, sn)

		out, err := ch.GetFoundryOutput(1)
		require.NoError(t, err)
		require.EqualValues(t, out.MustNativeTokenID(), nativeTokenID)
		ch.AssertL2NativeTokens(senderAgentID, nativeTokenID, 0)
		ch.AssertL2TotalNativeTokens(nativeTokenID, 0)

		err = ch.SendFromL1ToL2AccountBaseTokens(BaseTokensDepositFee, 1000, accounts.CommonAccount(), senderKeyPair)
		require.NoError(t, err)
		err = ch.MintTokens(sn, big.NewInt(1_000_000), senderKeyPair)
		require.NoError(t, err)
		ch.AssertL2NativeTokens(senderAgentID, nativeTokenID, big.NewInt(1_000_000))
		ch.AssertL2TotalNativeTokens(nativeTokenID, big.NewInt(1_000_000))
		out, err = ch.GetFoundryOutput(1)
		require.NoError(t, err)
		ts := util.MustTokenScheme(out.TokenScheme)
		require.True(t, big.NewInt(1_000_000).Cmp(ts.MintedTokens) == 0)

		// FIXME bug iotago can't destroy foundry
		// err = destroyTokens(sn, big.NewInt(1000000))
		// require.NoError(t, err)
		// ch.AssertL2TotalNativeTokens(nativeTokenID, util.Big0)
		// ch.AssertL2NativeTokens(userAgentID, nativeTokenID, util.Big0)
		// out, err = ch.GetFoundryOutput(1)
		// require.NoError(t, err)
		// require.True(t, util.Big0.Cmp(out.MintedTokens) == 0)
	})
	t.Run("10 foundries", func(t *testing.T) {
		initTest()
		ch.MustDepositBaseTokensToL2(50_000_000, senderKeyPair)
		nativeTokenIDs := make([]iotago.NativeTokenID, 11)
		for sn := uint32(1); sn <= 10; sn++ {
			snBack, nativeTokenID, err := ch.NewFoundryParams(big.NewInt(int64(sn + 1))).
				WithUser(senderKeyPair).
				CreateFoundry()
			nativeTokenIDs[sn] = nativeTokenID
			require.NoError(t, err)
			require.EqualValues(t, int(sn), int(snBack))
			ch.AssertL2NativeTokens(senderAgentID, nativeTokenID, util.Big0)
			ch.AssertL2TotalNativeTokens(nativeTokenID, util.Big0)
		}
		// mint max supply from each
		ch.MustDepositBaseTokensToL2(50_000_000, senderKeyPair)
		for sn := uint32(1); sn <= 10; sn++ {
			err := ch.MintTokens(sn, big.NewInt(int64(sn+1)), senderKeyPair)
			require.NoError(t, err)

			out, err := ch.GetFoundryOutput(sn)
			require.NoError(t, err)

			require.EqualValues(t, sn, out.SerialNumber)
			ts := util.MustTokenScheme(out.TokenScheme)
			require.True(t, ts.MaximumSupply.Cmp(big.NewInt(int64(sn+1))) == 0)
			require.True(t, ts.MintedTokens.Cmp(big.NewInt(int64(sn+1))) == 0)
			nativeTokenID := out.MustNativeTokenID()

			ch.AssertL2NativeTokens(senderAgentID, nativeTokenID, big.NewInt(int64(sn+1)))
			ch.AssertL2TotalNativeTokens(nativeTokenID, big.NewInt(int64(sn+1)))
		}
		// destroy 1 token of each nativeTokenID
		for sn := uint32(1); sn <= 10; sn++ {
			err := ch.DestroyTokensOnL2(nativeTokenIDs[sn], big.NewInt(1), senderKeyPair)
			require.NoError(t, err)
		}
		// check balances
		for sn := uint32(1); sn <= 10; sn++ {
			out, err := ch.GetFoundryOutput(sn)
			require.NoError(t, err)

			require.EqualValues(t, sn, out.SerialNumber)
			ts := util.MustTokenScheme(out.TokenScheme)
			require.True(t, ts.MaximumSupply.Cmp(big.NewInt(int64(sn+1))) == 0)
			require.True(t, big.NewInt(0).Sub(ts.MintedTokens, ts.MeltedTokens).Cmp(big.NewInt(int64(sn))) == 0)
			nativeTokenID := out.MustNativeTokenID()

			ch.AssertL2NativeTokens(senderAgentID, nativeTokenID, big.NewInt(int64(sn)))
			ch.AssertL2TotalNativeTokens(nativeTokenID, big.NewInt(int64(sn)))
		}
	})
	t.Run("constant storage deposit to hold a token UTXO", func(t *testing.T) {
		initTest()
		// create a foundry for the maximum amount of tokens possible
		sn, nativeTokenID, err := ch.NewFoundryParams(util.MaxUint256).
			WithUser(senderKeyPair).
			CreateFoundry()
		require.NoError(t, err)

		err = ch.SendFromL1ToL2AccountBaseTokens(BaseTokensDepositFee, 1, accounts.CommonAccount(), senderKeyPair)
		require.NoError(t, err)
		x := ch.L2CommonAccountBaseTokens()
		t.Logf("common account base tokens = %d before mint", x)

		big1 := big.NewInt(1)
		err = ch.MintTokens(sn, big1, senderKeyPair)
		require.NoError(t, err)

		ch.AssertL2NativeTokens(senderAgentID, nativeTokenID, big1)
		ch.AssertL2TotalNativeTokens(nativeTokenID, big1)
		ownerBal1 := ch.L2Assets(ch.OriginatorAgentID)
		commonAccountBalanceBeforeLastMint := ch.L2CommonAccountBaseTokens()

		// after minting 1 token, try to mint the remaining tokens
		allOtherTokens := new(big.Int).Set(util.MaxUint256)
		allOtherTokens = allOtherTokens.Sub(allOtherTokens, big1)

		err = ch.MintTokens(sn, allOtherTokens, senderKeyPair)
		require.NoError(t, err)

		commonAccountBalanceAfterLastMint := ch.L2CommonAccountBaseTokens()
		require.Equal(t, commonAccountBalanceAfterLastMint, commonAccountBalanceBeforeLastMint)
		// assert that no extra base tokens were used for the storage deposit
		ownerBal2 := ch.L2Assets(ch.OriginatorAgentID)
		receipt := ch.LastReceipt()
		require.Equal(t, ownerBal1.BaseTokens+receipt.GasFeeCharged, ownerBal2.BaseTokens)
	})
	t.Run("newFoundry exposes foundry serial number in event", func(t *testing.T) {
		initTest()
		sn, _, err := ch.NewFoundryParams(util.MaxUint256).
			WithUser(senderKeyPair).
			CreateFoundry()
		require.NoError(t, err)
		require.EqualValues(t, 1, sn)

		events, err := ch.GetEventsForContract(accounts.Contract.Name)
		require.NoError(t, err)
		require.Len(t, events, 1)
		sn, err = codec.Uint32.Decode(events[0].Payload)
		require.NoError(t, err)
		require.EqualValues(t, 1, sn)
	})
}

func TestAccountBalances(t *testing.T) {
	env := solo.New(t)

	chainOwner, chainOwnerAddr := env.NewKeyPairWithFunds(env.NewSeedFromIndex(10))
	chainOwnerAgentID := isc.NewAgentID(chainOwnerAddr)

	sender, senderAddr := env.NewKeyPairWithFunds(env.NewSeedFromIndex(11))
	senderAgentID := isc.NewAgentID(senderAddr)

	l1BaseTokens := func(addr iotago.Address) iotago.BaseToken { return env.L1Assets(addr).BaseTokens }
	totalBaseTokens := l1BaseTokens(chainOwnerAddr) + l1BaseTokens(senderAddr)

	ch, _ := env.NewChainExt(chainOwner, 0, initMana, "chain1")

	totalGasFeeCharged := iotago.BaseToken(0)

	checkBalance := func() {
		require.EqualValues(t,
			totalBaseTokens,
			l1BaseTokens(chainOwnerAddr)+l1BaseTokens(senderAddr)+l1BaseTokens(ch.ChainID.AsAddress()),
		)

		chainOutputs := ch.GetChainOutputsFromL1()
		require.Equal(t, l1BaseTokens(ch.ChainID.AsAddress()), chainOutputs.AnchorOutput.BaseTokenAmount()+chainOutputs.MustAccountOutput().BaseTokenAmount())

		require.LessOrEqual(t, len(ch.L2Accounts()), 3)

		bi := ch.GetLatestBlockInfo()

		anchorSD := lo.Must(testutil.L1API.StorageScoreStructure().MinDeposit(chainOutputs.AnchorOutput))
		accountSD := lo.Must(testutil.L1API.StorageScoreStructure().MinDeposit(chainOutputs.MustAccountOutput()))

		require.EqualValues(t,
			chainOutputs.AnchorOutput.BaseTokenAmount(),
			anchorSD+ch.L2BaseTokens(chainOwnerAgentID)+ch.L2BaseTokens(senderAgentID)+ch.L2BaseTokens(accounts.CommonAccount()),
		)

		totalGasFeeCharged += bi.GasFeeCharged
		require.EqualValues(t,
			utxodb.FundsFromFaucetAmount,
			anchorSD+accountSD-totalGasFeeCharged+l1BaseTokens(chainOwnerAddr)+ch.L2BaseTokens(chainOwnerAgentID)+ch.L2BaseTokens(accounts.CommonAccount()),
		)
		require.EqualValues(t,
			utxodb.FundsFromFaucetAmount-totalGasFeeCharged,
			l1BaseTokens(senderAddr)+ch.L2BaseTokens(senderAgentID),
		)
	}

	// preload sender account with base tokens in order to be able to pay for gas fees
	err := ch.DepositBaseTokensToL2(100_000, sender)
	require.NoError(t, err)

	checkBalance()

	for i := 0; i < 5; i++ {
		blobData := fmt.Sprintf("dummy blob data #%d", i+1)
		_, err := ch.UploadBlob(sender, dict.Dict{"field": []byte(blobData)})
		require.NoError(t, err)

		checkBalance()
	}
}

type testParams struct {
	env               *solo.Solo
	chainOwner        *cryptolib.KeyPair
	chainOwnerAddr    iotago.Address
	chainOwnerAgentID isc.AgentID
	user              *cryptolib.KeyPair
	userAddr          iotago.Address
	userAgentID       isc.AgentID
	ch                *solo.Chain
	req               *solo.CallParams
	sn                uint32
	nativeTokenID     iotago.NativeTokenID
}

func initDepositTest(t *testing.T, originParams dict.Dict, initLoad ...iotago.BaseToken) *testParams {
	ret := &testParams{}
	ret.env = solo.New(t, &solo.InitOptions{AutoAdjustStorageDeposit: true, Debug: true})

	ret.chainOwner, ret.chainOwnerAddr = ret.env.NewKeyPairWithFunds(ret.env.NewSeedFromIndex(10))
	ret.chainOwnerAgentID = isc.NewAgentID(ret.chainOwnerAddr)
	ret.user, ret.userAddr = ret.env.NewKeyPairWithFunds(ret.env.NewSeedFromIndex(11))
	ret.userAgentID = isc.NewAgentID(ret.userAddr)

	initBaseTokens := iotago.BaseToken(0)
	if len(initLoad) != 0 {
		initBaseTokens = initLoad[0]
	}
	ret.ch, _ = ret.env.NewChainExt(ret.chainOwner, initBaseTokens, initMana, "chain1", originParams)

	ret.req = solo.NewCallParams(accounts.FuncDeposit.Message())
	return ret
}

func (v *testParams) createFoundryAndMint(maxSupply, amount *big.Int) (uint32, iotago.NativeTokenID) {
	sn, nativeTokenID, err := v.ch.NewFoundryParams(maxSupply).
		WithUser(v.user).
		CreateFoundry()
	require.NoError(v.env.T, err)
	// mint some tokens for the user
	err = v.ch.MintTokens(sn, amount, v.user)
	require.NoError(v.env.T, err)
	// check the balance of the user
	v.ch.AssertL2NativeTokens(v.userAgentID, nativeTokenID, amount)
	require.True(v.env.T, v.ch.L2BaseTokens(v.userAgentID) > 100) // must be some coming from storage deposits
	return sn, nativeTokenID
}

func TestDepositBaseTokens(t *testing.T) {
	// the test check how request transaction construction functions adjust base tokens to the minimum needed for the
	// storage deposit. If storage deposit is 185, anything below that fill be topped up to 185, above that no adjustment is needed
	for _, addBaseTokens := range []iotago.BaseToken{0, 50, 150, 200, 1000} {
		t.Run("add base tokens "+strconv.Itoa(int(addBaseTokens)), func(t *testing.T) {
			v := initDepositTest(t, nil)
			v.req.WithGasBudget(100_000)
			_, estimateRec, err := v.ch.EstimateGasOnLedger(v.req, v.user)
			require.NoError(t, err)

			v.req.WithGasBudget(estimateRec.GasBurned)

			v.req = v.req.AddBaseTokens(addBaseTokens)
			tx, _, err := v.ch.PostRequestSyncTx(v.req, v.user)
			require.NoError(t, err)
			rec := v.ch.LastReceipt()

			storageDeposit := lo.Must(testutil.L1API.StorageScoreStructure().MinDeposit(tx.Transaction.Outputs[0]))
			t.Logf("byteCost = %d", storageDeposit)

			adjusted := addBaseTokens
			if adjusted < storageDeposit {
				adjusted = storageDeposit
			}
			require.True(t, rec.GasFeeCharged <= adjusted)
			v.ch.AssertL2BaseTokens(v.userAgentID, adjusted-rec.GasFeeCharged)
		})
	}
}

// initWithdrawTest creates foundry with 1_000_000 of max supply and mint 100 tokens to user's account
func initWithdrawTest(t *testing.T, initLoad ...iotago.BaseToken) *testParams {
	v := initDepositTest(t, nil, initLoad...)
	v.ch.MustDepositBaseTokensToL2(2*isc.Million, v.user)
	// create foundry and mint 100 tokens
	v.sn, v.nativeTokenID = v.createFoundryAndMint(big.NewInt(1_000_000), big.NewInt(100))
	// prepare request parameters to withdraw everything what is in the account
	// do not run the request yet
	v.req = solo.NewCallParamsEx("accounts", "withdraw").
		AddBaseTokens(12000).
		WithGasBudget(100_000)
	v.printBalances("BEGIN")
	return v
}

func (v *testParams) printBalances(prefix string) {
	v.env.T.Logf("%s: user L1 base tokens: %d", prefix, v.env.L1BaseTokens(v.userAddr))
	v.env.T.Logf("%s: user L1 tokens: %s : %d", prefix, v.nativeTokenID, v.env.L1NativeTokens(v.userAddr, v.nativeTokenID))
	v.env.T.Logf("%s: user L2: %s", prefix, v.ch.L2Assets(v.userAgentID))
	v.env.T.Logf("%s: common account L2: %s", prefix, v.ch.L2CommonAccountAssets())
}

func TestWithdrawDepositNativeTokens(t *testing.T) {
	t.Run("withdraw with empty", func(t *testing.T) {
		v := initWithdrawTest(t, 2*isc.Million)
		_, err := v.ch.PostRequestSync(v.req, v.user)
		testmisc.RequireErrorToBe(t, err, "not enough allowance")
	})
	t.Run("withdraw not enough for storage deposit", func(t *testing.T) {
		v := initWithdrawTest(t, 2*isc.Million)
		v.req.AddAllowanceNativeTokens(v.nativeTokenID, new(big.Int).SetUint64(10))
		_, err := v.ch.PostRequestSync(v.req, v.user)
		testmisc.RequireErrorToBe(t, err, accounts.ErrNotEnoughBaseTokensForStorageDeposit)
	})
	t.Run("withdraw almost all", func(t *testing.T) {
		v := initWithdrawTest(t, 2*isc.Million)
		// we want to withdraw as many base tokens as possible, so we add 300 because some more will come
		// with assets attached to the 'withdraw' request. However, withdraw all is not possible due to gas
		toWithdraw := v.ch.L2Assets(v.userAgentID).AddBaseTokens(200)
		t.Logf("assets to withdraw: %s", toWithdraw.String())
		// withdraw all tokens to L1, but we do not add base tokens to allowance, so not enough for storage deposit
		v.req.AddAllowance(toWithdraw)
		v.req.AddBaseTokens(BaseTokensDepositFee)
		_, err := v.ch.PostRequestSync(v.req, v.user)
		require.NoError(t, err)
		v.printBalances("END")
	})
	t.Run("mint withdraw destroy fail", func(t *testing.T) {
		v := initWithdrawTest(t, 2*isc.Million)
		allSenderAssets := v.ch.L2Assets(v.userAgentID)
		v.req.AddAllowance(allSenderAssets)
		v.req.AddBaseTokens(BaseTokensDepositFee)
		_, err := v.ch.PostRequestSync(v.req, v.user)
		require.NoError(t, err)

		v.printBalances("AFTER MINT")
		v.env.AssertL1NativeTokens(v.userAddr, v.nativeTokenID, 100)

		// should fail because those tokens are not on the user's on chain account
		err = v.ch.DestroyTokensOnL2(v.nativeTokenID, big.NewInt(50), v.user)
		testmisc.RequireErrorToBe(t, err, accounts.ErrNotEnoughFunds)
		v.env.AssertL1NativeTokens(v.userAddr, v.nativeTokenID, big.NewInt(100))
		v.printBalances("AFTER DESTROY")
	})
	t.Run("mint withdraw destroy success 1", func(t *testing.T) {
		v := initWithdrawTest(t, 2*isc.Million)

		allSenderAssets := v.ch.L2Assets(v.userAgentID)
		v.req.AddAllowance(allSenderAssets)
		v.req.AddBaseTokens(BaseTokensDepositFee)
		_, err := v.ch.PostRequestSync(v.req, v.user)
		require.NoError(t, err)
		v.printBalances("AFTER MINT")
		v.env.AssertL1NativeTokens(v.userAddr, v.nativeTokenID, 100)
		v.ch.AssertL2NativeTokens(v.userAgentID, v.nativeTokenID, 0)

		err = v.ch.DepositAssetsToL2(isc.NewEmptyAssets().AddNativeTokens(v.nativeTokenID, big.NewInt(50)), v.user)
		require.NoError(t, err)
		v.env.AssertL1NativeTokens(v.userAddr, v.nativeTokenID, 50)
		v.ch.AssertL2NativeTokens(v.userAgentID, v.nativeTokenID, 50)
		v.ch.AssertL2TotalNativeTokens(v.nativeTokenID, 50)
		v.printBalances("AFTER DEPOSIT")

		err = v.ch.DestroyTokensOnL2(v.nativeTokenID, big.NewInt(49), v.user)
		require.NoError(t, err)
		v.ch.AssertL2NativeTokens(v.userAgentID, v.nativeTokenID, 1)
		v.env.AssertL1NativeTokens(v.userAddr, v.nativeTokenID, 50)
		v.printBalances("AFTER DESTROY")

		// sent the last 50 tokens to an evm account
		_, someEthereumAddr := solo.NewEthereumAccount()
		someEthereumAgentID := isc.NewEthereumAddressAgentID(v.ch.ChainID, someEthereumAddr)

		err = v.ch.TransferAllowanceTo(isc.NewEmptyAssets().AddNativeTokens(v.nativeTokenID, big.NewInt(50)),
			someEthereumAgentID,
			v.user,
		)
		require.NoError(t, err)
		v.ch.AssertL2NativeTokens(v.userAgentID, v.nativeTokenID, 1)
		v.env.AssertL1NativeTokens(v.userAddr, v.nativeTokenID, 0)
		v.ch.AssertL2NativeTokens(someEthereumAgentID, v.nativeTokenID, 50)
	})
	t.Run("unwrap use case", func(t *testing.T) {
		v := initWithdrawTest(t, 2*isc.Million)
		allSenderAssets := v.ch.L2Assets(v.userAgentID)
		v.req.AddAllowance(allSenderAssets)
		v.req.AddBaseTokens(BaseTokensDepositFee)
		_, err := v.ch.PostRequestSync(v.req, v.user)
		require.NoError(t, err)
		v.printBalances("AFTER MINT")
		v.env.AssertL1NativeTokens(v.userAddr, v.nativeTokenID, 100)
		v.ch.AssertL2NativeTokens(v.userAgentID, v.nativeTokenID, 0)

		err = v.ch.DepositAssetsToL2(isc.NewEmptyAssets().AddNativeTokens(v.nativeTokenID, big.NewInt(1)), v.user)
		require.NoError(t, err)
		v.printBalances("AFTER DEPOSIT 1")

		err = v.ch.DestroyTokensOnL1(v.nativeTokenID, big.NewInt(49), v.user)
		require.NoError(t, err)
		v.printBalances("AFTER DESTROY")
		v.ch.AssertL2NativeTokens(v.userAgentID, v.nativeTokenID, 1)
		v.env.AssertL1NativeTokens(v.userAddr, v.nativeTokenID, 50)
	})
	t.Run("unwrap use case 2", func(t *testing.T) {
		v := initWithdrawTest(t, 2*isc.Million)
		allSenderAssets := v.ch.L2Assets(v.userAgentID)
		v.req.AddAllowance(allSenderAssets)
		v.req.AddBaseTokens(BaseTokensDepositFee)
		_, err := v.ch.PostRequestSync(v.req, v.user)
		require.NoError(t, err)
		v.printBalances("AFTER MINT")
		// no tokens on chain
		v.env.AssertL1NativeTokens(v.userAddr, v.nativeTokenID, 100)
		v.ch.AssertL2NativeTokens(v.userAgentID, v.nativeTokenID, 0)

		// deposit and destroy on the same req (chain currently doesn't have an internal UTXO for this tokenID)
		err = v.ch.DestroyTokensOnL1(v.nativeTokenID, big.NewInt(49), v.user)
		require.NoError(t, err)
		v.printBalances("AFTER DESTROY")
		v.ch.AssertL2NativeTokens(v.userAgentID, v.nativeTokenID, 0)
		v.env.AssertL1NativeTokens(v.userAddr, v.nativeTokenID, 51)
	})
	t.Run("mint withdraw destroy fail", func(t *testing.T) {
		v := initWithdrawTest(t, 2*isc.Million)
		allSenderAssets := v.ch.L2Assets(v.userAgentID)
		v.req.AddAllowance(allSenderAssets)
		v.req.AddBaseTokens(BaseTokensDepositFee)
		_, err := v.ch.PostRequestSync(v.req, v.user)
		require.NoError(t, err)

		v.printBalances("AFTER MINT")
		v.env.AssertL1NativeTokens(v.userAddr, v.nativeTokenID, 100)
		v.ch.AssertL2NativeTokens(v.userAgentID, v.nativeTokenID, 0)

		err = v.ch.DepositAssetsToL2(isc.NewEmptyAssets().AddNativeTokens(v.nativeTokenID, big.NewInt(50)), v.user)
		require.NoError(t, err)
		v.env.AssertL1NativeTokens(v.userAddr, v.nativeTokenID, 50)
		v.ch.AssertL2NativeTokens(v.userAgentID, v.nativeTokenID, 50)
		v.ch.AssertL2TotalNativeTokens(v.nativeTokenID, 50)
		v.printBalances("AFTER DEPOSIT")

		err = v.ch.DestroyTokensOnL2(v.nativeTokenID, big.NewInt(50), v.user)
		require.NoError(t, err)
		v.ch.AssertL2NativeTokens(v.userAgentID, v.nativeTokenID, 0)
		v.env.AssertL1NativeTokens(v.userAddr, v.nativeTokenID, 50)
	})

	t.Run("accounting UTXOs and pruning", func(t *testing.T) {
		// mint 100 tokens from chain 1 and withdraw those to L1
		v := initWithdrawTest(t, 2*isc.Million)
		{
			allSenderAssets := v.ch.L2Assets(v.userAgentID)
			v.req.AddAllowance(allSenderAssets)
			v.req.AddBaseTokens(BaseTokensDepositFee)
			_, err := v.ch.PostRequestSync(v.req, v.user)
			require.NoError(t, err)
			v.env.AssertL1NativeTokens(v.userAddr, v.nativeTokenID, 100)
			v.ch.AssertL2NativeTokens(v.userAgentID, v.nativeTokenID, 0)
		}

		// create a new chain (ch2) with active state pruning set to keep only 1 block
		blockKeepAmount := int32(1)
		ch2, _ := v.env.NewChainExt(nil, 0, initMana, "evmchain", dict.Dict{
			origin.ParamBlockKeepAmount: codec.Int32.Encode(blockKeepAmount),
		})

		// deposit 1 native token from L1 into ch2
		err := ch2.DepositAssetsToL2(isc.NewAssets(1*isc.Million, iotago.NativeTokenSum{
			v.nativeTokenID: big.NewInt(1),
		}), v.user)
		require.NoError(t, err)

		// make the chain produce 2 blocks (prune the previous block with the initial deposit info)
		for i := 0; i < 2; i++ {
			_, err = ch2.PostRequestSync(solo.NewCallParamsEx("contract", "func"), nil)
			require.Error(t, err)                      // dummy request, so an error is expected
			require.NotNil(t, ch2.LastReceipt().Error) // but it produced a receipt, thus make the state progress
		}

		// deposit 1 more after the initial deposit block has been prunned
		err = ch2.DepositAssetsToL2(isc.NewAssets(1*isc.Million, iotago.NativeTokenSum{
			v.nativeTokenID: big.NewInt(1),
		}), v.user)
		require.NoError(t, err)
	})
}

func TestTransferAndCheckBaseTokens(t *testing.T) {
	// initializes it all and prepares withdraw request, does not post it
	v := initWithdrawTest(t, 10_000)
	initialCommonAccountBaseTokens := v.ch.L2CommonAccountAssets().BaseTokens
	initialOwnerAccountBaseTokens := v.ch.L2Assets(v.chainOwnerAgentID).BaseTokens

	// deposit some base tokens into the common account
	someUserWallet, _ := v.env.NewKeyPairWithFunds()
	err := v.ch.SendFromL1ToL2Account(11*isc.Million, isc.NewAssetsBaseTokens(10*isc.Million), accounts.CommonAccount(), someUserWallet)
	require.NoError(t, err)
	commonAccBaseTokens := initialCommonAccountBaseTokens + 10*isc.Million
	require.EqualValues(t, commonAccBaseTokens, v.ch.L2CommonAccountAssets().BaseTokens)
	require.EqualValues(t, initialOwnerAccountBaseTokens+v.ch.LastReceipt().GasFeeCharged, v.ch.L2Assets(v.chainOwnerAgentID).BaseTokens)
	require.EqualValues(t, commonAccBaseTokens, v.ch.L2CommonAccountAssets().BaseTokens)
}

func TestFoundryDestroy(t *testing.T) {
	t.Run("destroy existing", func(t *testing.T) {
		v := initDepositTest(t, nil)
		v.ch.MustDepositBaseTokensToL2(2*isc.Million, v.user)
		sn, _, err := v.ch.NewFoundryParams(big.NewInt(1_000_000)).
			WithUser(v.user).
			CreateFoundry()
		require.NoError(t, err)

		err = v.ch.DestroyFoundry(sn, v.user)
		require.NoError(t, err)
		_, err = v.ch.GetFoundryOutput(sn)
		testmisc.RequireErrorToBe(t, err, "not found")
	})
	t.Run("destroy fail", func(t *testing.T) {
		v := initDepositTest(t, nil)
		err := v.ch.DestroyFoundry(2, v.user)
		testmisc.RequireErrorToBe(t, err, "unauthorized")
	})
}

func TestTransferPartialAssets(t *testing.T) {
	v := initDepositTest(t, nil)
	v.ch.MustDepositBaseTokensToL2(10*isc.Million, v.user)
	// setup a chain with some base tokens and native tokens for user1
	sn, nativeTokenID, err := v.ch.NewFoundryParams(big.NewInt(10)).
		WithUser(v.user).
		CreateFoundry()
	require.NoError(t, err)
	require.EqualValues(t, 1, int(sn))

	// deposit base tokens for the chain owner (needed for L1 storage deposit to mint tokens)
	err = v.ch.SendFromL1ToL2AccountBaseTokens(BaseTokensDepositFee, 1*isc.Million, accounts.CommonAccount(), v.chainOwner)
	require.NoError(t, err)
	err = v.ch.SendFromL1ToL2AccountBaseTokens(BaseTokensDepositFee, 1*isc.Million, v.userAgentID, v.user)
	require.NoError(t, err)

	err = v.ch.MintTokens(sn, big.NewInt(10), v.user)
	require.NoError(t, err)

	v.ch.AssertL2NativeTokens(v.userAgentID, nativeTokenID, big.NewInt(10))
	v.ch.AssertL2TotalNativeTokens(nativeTokenID, big.NewInt(10))

	// send funds to user2
	user2, user2Addr := v.env.NewKeyPairWithFunds(v.env.NewSeedFromIndex(100))
	user2AgentID := isc.NewAgentID(user2Addr)

	// deposit 1 base token to "create account" for user2 // TODO maybe remove if account creation is not needed
	v.ch.AssertL2BaseTokens(user2AgentID, 0)
	const baseTokensToSend = 3 * isc.Million
	err = v.ch.SendFromL1ToL2AccountBaseTokens(BaseTokensDepositFee, baseTokensToSend, user2AgentID, user2)
	rec := v.ch.LastReceipt()
	require.NoError(t, err)
	v.env.T.Logf("gas fee charged: %d", rec.GasFeeCharged)
	expectedUser2 := BaseTokensDepositFee + baseTokensToSend - rec.GasFeeCharged
	v.ch.AssertL2BaseTokens(user2AgentID, expectedUser2)
	// -----------------------------
	err = v.ch.SendFromL2ToL2Account(
		isc.NewAssets(
			baseTokensToSend,
			iotago.NativeTokenSum{nativeTokenID: big.NewInt(9)},
		),
		user2AgentID,
		v.user,
	)
	require.NoError(t, err)

	// assert that balances are correct
	v.ch.AssertL2NativeTokens(v.userAgentID, nativeTokenID, big.NewInt(1))
	v.ch.AssertL2NativeTokens(user2AgentID, nativeTokenID, big.NewInt(9))
	v.ch.AssertL2BaseTokens(user2AgentID, expectedUser2+baseTokensToSend)
	v.ch.AssertL2TotalNativeTokens(nativeTokenID, big.NewInt(10))
}

func TestNFTAccount(t *testing.T) {
	env := solo.New(t, &solo.InitOptions{AutoAdjustStorageDeposit: true, Debug: true, PrintStackTrace: true})
	ch := env.NewChain()

	issuerWallet, _ := ch.Env.NewKeyPairWithFunds()
	ownerWallet, ownerAddress := ch.Env.NewKeyPairWithFunds()
	ownerBalance := ch.Env.L1BaseTokens(ownerAddress)

	_, nftInfo, err := ch.Env.MintNFTL1(issuerWallet, ownerAddress, iotago.MetadataFeatureEntries{"": []byte("foobar")})
	require.NoError(t, err)
	nftAddress := nftInfo.NFTID.ToAddress()

	// deposit funds on behalf of the NFT
	const baseTokensToSend = 10 * isc.Million
	req := solo.NewCallParams(accounts.FuncDeposit.Message()).
		AddBaseTokens(baseTokensToSend).
		WithMaxAffordableGasBudget().
		WithSender(nftAddress)

	_, err = ch.PostRequestSync(req, ownerWallet)
	require.NoError(t, err)
	rec := ch.LastReceipt()

	nftAgentID := isc.NewAgentID(nftAddress)
	ch.AssertL2BaseTokens(nftAgentID, baseTokensToSend-rec.GasFeeCharged)
	ch.Env.AssertL1BaseTokens(nftAddress, 0)
	ch.Env.AssertL1BaseTokens(
		ownerAddress,
		ownerBalance+nftInfo.Output.BaseTokenAmount()-baseTokensToSend,
	)
	require.True(t, ch.Env.HasL1NFT(ownerAddress, &nftInfo.NFTID))

	// withdraw to the NFT on L1
	const baseTokensToWithdraw = 1 * isc.Million
	wdReq := solo.NewCallParams(accounts.FuncWithdraw.Message()).
		AddAllowanceBaseTokens(baseTokensToWithdraw).
		WithMaxAffordableGasBudget()

	// NFT owner on L1 can't move L2 funds owned by the NFT unless the request is sent on behalf of the NFT (NFTID is specified as "Sender")
	_, err = ch.PostRequestSync(wdReq, ownerWallet)
	require.Error(t, err)

	// NFT owner can withdraw funds owned by the NFT on the chain
	_, err = ch.PostRequestSync(wdReq.WithSender(nftAddress), ownerWallet)
	require.NoError(t, err)
	ch.Env.AssertL1BaseTokens(nftAddress, baseTokensToWithdraw)
}

func checkChainNFTData(t *testing.T, ch *solo.Chain, nft *isc.NFT, owner isc.AgentID) {
	ret, err := ch.CallView(accounts.ViewNFTData.Message(nft.ID))
	require.NoError(t, err)
	nftBack, err := accounts.ViewNFTData.Output.Decode(ret)
	require.NoError(t, err)
	require.Equal(t, nftBack.ID, nft.ID)
	require.Equal(t, nftBack.Issuer, nft.Issuer)
	require.Equal(t, nftBack.Metadata, nft.Metadata)
	require.True(t, nftBack.Owner.Equals(owner))
}

func TestTransferNFTAllowance(t *testing.T) {
	env := solo.New(t, &solo.InitOptions{AutoAdjustStorageDeposit: true, Debug: true})
	ch := env.NewChain()

	issuerWallet, _ := ch.Env.NewKeyPairWithFunds()
	initialOwnerWallet, initialOwnerAddress := ch.Env.NewKeyPairWithFunds()
	initialOwnerAgentID := isc.NewAgentID(initialOwnerAddress)

	nft, _, err := ch.Env.MintNFTL1(issuerWallet, initialOwnerAddress, iotago.MetadataFeatureEntries{"": []byte("foobar")})
	require.NoError(t, err)

	// deposit the NFT to the chain to the initial owner's account
	_, err = ch.PostRequestSync(
		solo.NewCallParams(accounts.FuncDeposit.Message()).
			WithNFT(nft).
			AddBaseTokens(10*isc.Million).
			WithMaxAffordableGasBudget(),
		initialOwnerWallet)
	require.NoError(t, err)

	require.True(t, ch.HasL2NFT(initialOwnerAgentID, &nft.ID))
	checkChainNFTData(t, ch, nft, initialOwnerAgentID)

	// send an off-ledger request to transfer the NFT to the another account
	finalOwnerWallet, finalOwnerAddress := ch.Env.NewKeyPairWithFunds()
	finalOwnerAgentID := isc.NewAgentID(finalOwnerAddress)

	_, err = ch.PostRequestOffLedger(
		solo.NewCallParams(accounts.FuncTransferAllowanceTo.Message(finalOwnerAgentID)).
			WithAllowance(isc.NewEmptyAssets().AddNFTs(nft.ID)).
			WithMaxAffordableGasBudget(),
		initialOwnerWallet,
	)
	require.NoError(t, err)

	require.True(t, ch.HasL2NFT(finalOwnerAgentID, &nft.ID))
	require.False(t, ch.HasL2NFT(initialOwnerAgentID, &nft.ID))
	checkChainNFTData(t, ch, nft, finalOwnerAgentID)

	// withdraw to L1
	_, err = ch.PostRequestSync(
		solo.NewCallParams(accounts.FuncWithdraw.Message()).
			WithAllowance(isc.NewAssets(1*isc.Million, nil, nft.ID)).
			AddBaseTokens(10*isc.Million).
			WithMaxAffordableGasBudget(),
		finalOwnerWallet,
	)
	require.NoError(t, err)

	require.False(t, ch.HasL2NFT(finalOwnerAgentID, &nft.ID))
	require.True(t, env.HasL1NFT(finalOwnerAddress, &nft.ID))
	_, err = ch.CallView(accounts.ViewNFTData.Message(nft.ID))
	require.Error(t, err)
	require.Regexp(t, "NFTID not found", err.Error())
}

func TestDepositNFTWithMinStorageDeposit(t *testing.T) {
	env := solo.New(t, &solo.InitOptions{AutoAdjustStorageDeposit: false})
	ch := env.NewChain()

	issuerWallet, issuerAddress := env.NewKeyPairWithFunds()

	nft, _, err := env.MintNFTL1(issuerWallet, issuerAddress, iotago.MetadataFeatureEntries{"": []byte("foobar")})
	require.NoError(t, err)
	req := solo.NewCallParams(accounts.FuncDeposit.Message()).
		WithNFT(nft).
		WithMaxAffordableGasBudget()
	req.AddBaseTokens(ch.EstimateNeededStorageDeposit(req, issuerWallet))
	_, err = ch.PostRequestSync(req, issuerWallet)
	require.NoError(t, err)
}

func TestUnprocessableWithNoPruning(t *testing.T) {
	testUnprocessable(t, nil)
}

func TestUnprocessableWithPruning(t *testing.T) {
	testUnprocessable(t, dict.Dict{
		origin.ParamBlockKeepAmount: codec.Int32.Encode(1),
	})
}

func testUnprocessable(t *testing.T, originParams dict.Dict) {
	v := initDepositTest(t, originParams)
	v.ch.MustDepositBaseTokensToL2(2*isc.Million, v.user)
	// create a foundry and mint 1 token
	_, nativeTokenID1 := v.createFoundryAndMint(big.NewInt(1), big.NewInt(1))

	assets := isc.NewAssets(1*isc.Million, iotago.NativeTokenSum{
		nativeTokenID1: big.NewInt(1),
	})

	withdrawReq := solo.NewCallParamsEx("accounts", "withdraw").
		WithAllowance(assets).
		WithMaxAffordableGasBudget()
	_, err := v.ch.PostRequestOffLedger(withdrawReq, v.user)
	require.NoError(t, err)

	// ---

	// move the native tokens to a new user that doesn't have on-chain balance
	newUser, newUserAddress := v.env.NewKeyPairWithFunds()
	newUserAgentID := isc.NewAgentID(newUserAddress)
	v.env.SendL1(newUserAddress, assets, v.user)
	// also create an NFT
	iscNFT, _, err := v.ch.Env.MintNFTL1(v.user, newUserAddress, iotago.MetadataFeatureEntries{"": []byte("foobar")})
	require.NoError(t, err)

	newuserL1NativeTokens := v.env.L1Assets(newUserAddress).NativeTokens
	assetsContain := func(tokens iotago.NativeTokenSum, nativeTokenID iotago.NativeTokenID) bool {
		return tokens[nativeTokenID] != nil
	}
	require.True(t, assetsContain(newuserL1NativeTokens, nativeTokenID1))

	// try to deposit all native tokens in a request with just the minimum SD
	unprocessableReq := solo.NewCallParams(accounts.FuncDeposit.Message()).
		WithFungibleTokens(isc.NewAssets(0, assets.NativeTokens)).
		WithNFT(iscNFT)

	tx, receipt, _, err := v.ch.PostRequestSyncExt(unprocessableReq, newUser)
	require.Error(t, err)
	testmisc.RequireErrorToBe(t, err, "request has been skipped")
	require.Nil(t, receipt) // nil receipt means the request was not processed

	txReqs, err := v.ch.Env.RequestsForChain(tx.Transaction, v.ch.ChainID)
	require.NoError(t, err)
	unprocessableReqID := txReqs[0].ID()

	isInUnprocessableList := func() bool {
		res, err2 := v.ch.CallView(blocklog.ViewHasUnprocessable.Message(unprocessableReqID))
		require.NoError(t, err2)
		return lo.Must(blocklog.ViewHasUnprocessable.Output.Decode(res))
	}

	require.True(t, isInUnprocessableList())
	require.Zero(t, v.ch.L2BaseTokens(newUserAgentID))

	// assert trying to "retry" the request won't work (still not enough funds)
	retryReq := solo.NewCallParams(blocklog.FuncRetryUnprocessable.Message(unprocessableReqID)).
		WithMaxAffordableGasBudget()

	// deposit just enough tokens for the retryReq gas fee
	{
		_, gasFee, err2 := v.ch.EstimateGasOffLedger(retryReq, newUser)
		require.NoError(t, err2)
		v.ch.MustDepositBaseTokensToL2(gasFee, newUser)
		bal := v.ch.L2BaseTokens(newUserAgentID)
		if bal > gasFee { // because of minSD -- transfer the excess to OriginatorAgentID
			req2 := solo.NewCallParams(accounts.FuncTransferAllowanceTo.Message(v.ch.OriginatorAgentID)).
				WithAllowance(isc.NewAssetsBaseTokens(bal - gasFee)).
				WithMaxAffordableGasBudget()
			_, gasFee2, err2 := v.ch.EstimateGasOffLedger(req2, newUser)
			require.NoError(t, err2)
			_, err2 = v.ch.PostRequestOffLedger(
				req2.WithAllowance(isc.NewAssetsBaseTokens(bal-gasFee-gasFee2)),
				newUser,
			)
			require.NoError(t, err2)
		}
		require.EqualValues(t, gasFee, v.ch.L2BaseTokens(newUserAgentID))
	}

	_, err = v.ch.PostRequestOffLedger(retryReq, newUser)
	require.NoError(t, err)

	// the "retry request" is successful, but the "request to be retried" did not produce a receipt, meaning it was skipped again
	// check that the "request to be retried" did not succeed (no receipt, still in the unprocessed list)
	_, ok := v.ch.GetRequestReceipt(unprocessableReqID)
	require.False(t, ok)
	require.True(t, isInUnprocessableList())
	require.False(t, blocklog.HasUnprocessableRequestBeenRemovedInBlock(v.ch.LatestBlock(), unprocessableReqID)) // assert this function returns false, its used to prevent these requests from being re-added to the mempool on a reorg
	// --
	// deposit funds and retry the offending request
	err = v.ch.DepositBaseTokensToL2(10*isc.Million, newUser)
	require.NoError(t, err)
	_, rec, _, err := v.ch.PostRequestSyncExt(retryReq, newUser)
	require.NoError(t, err)
	require.Nil(t, rec.Error) // assert the receipt for the "retry req" exists and its successful
	require.Zero(t, rec.SDCharged)

	receipt, _ = v.ch.GetRequestReceipt(unprocessableReqID)
	require.NoError(t, err)
	require.NotNil(t, receipt)
	require.Nil(t, receipt.Error)             // assert the receit for the initially unprocessable request exists and is successful
	require.False(t, isInUnprocessableList()) // assert the request was removed from the unprocessable list
	require.NotZero(t, receipt.SDCharged)
	require.True(t, blocklog.HasUnprocessableRequestBeenRemovedInBlock(v.ch.LatestBlock(), unprocessableReqID)) // assert this function returns true, its used to prevent these requests from being re-added to the mempool on a reorg

	// assert the user was credited the tokens from the "initially unprocessable request"
	userAssets := v.ch.L2Assets(newUserAgentID)
	require.Len(t, userAssets.NativeTokens, 1)
	require.True(t, assetsContain(userAssets.NativeTokens, nativeTokenID1))
	require.Len(t, userAssets.NFTs, 1)
	require.EqualValues(t, userAssets.NFTs[0], iscNFT.ID)

	// try the "retry request" again, assert it fails
	_, rec, _, err = v.ch.PostRequestSyncExt(retryReq, newUser)
	require.NoError(t, err)
	require.Error(t, rec.Error)
	require.False(t, blocklog.HasUnprocessableRequestBeenRemovedInBlock(v.ch.LatestBlock(), unprocessableReqID)) // assert this function returns false, its used to prevent these requests from being re-added to the mempool on a reorg

	// --
	// try to withdrawa the native tokens
	err = v.ch.Withdraw(isc.NewAssets(1*isc.Million, userAssets.NativeTokens, iscNFT.ID), newUser)
	require.NoError(t, err)

	require.Len(t, v.ch.L2Assets(newUserAgentID).NativeTokens, 0)
	require.Len(t, v.ch.L2Assets(newUserAgentID).NFTs, 0)
	v.env.AssertL1NativeTokens(newUserAddress, nativeTokenID1, 1)
	require.Len(t, v.env.L1NFTs(newUserAddress), 1)
}

func TestDepositRandomContractMinFee(t *testing.T) {
	env := solo.New(t, &solo.InitOptions{AutoAdjustStorageDeposit: true})
	ch := env.NewChain()

	wallet, addr := ch.Env.NewKeyPairWithFunds()
	agentID := isc.NewAgentID(addr)

	sent := 1 * isc.Million
	_, err := ch.PostRequestSync(solo.NewCallParamsEx("", "").AddBaseTokens(sent), wallet)
	require.Error(t, err)
	receipt := ch.LastReceipt()
	require.Error(t, receipt.Error)

	require.EqualValues(t, gas.DefaultFeePolicy().MinFee(), receipt.GasFeeCharged)
	require.EqualValues(t, sent-receipt.GasFeeCharged, ch.L2BaseTokens(agentID))
}

func TestAllowanceNotEnoughFunds(t *testing.T) {
	env := solo.New(t, &solo.InitOptions{AutoAdjustStorageDeposit: true})
	ch := env.NewChain()

	wallet, _ := ch.Env.NewKeyPairWithFunds()
	allowances := []*isc.Assets{
		// test base token
		isc.NewAssetsBaseTokens(1000 * isc.Million),
		// test fungible tokens
		isc.NewAssets(0, iotago.NativeTokenSum{[38]byte{0x1}: big.NewInt(10)}),
		// test NFTs
		isc.NewAssets(0, nil, iotago.NFTID{0x1}),
	}
	for _, a := range allowances {
		_, err := ch.PostRequestSync(
			solo.NewCallParams(accounts.FuncDeposit.Message()).
				AddBaseTokens(1*isc.Million).
				WithAllowance(a).
				WithMaxAffordableGasBudget(),
			wallet)
		require.Error(t, err)
		testmisc.RequireErrorToBe(t, err, vm.ErrNotEnoughFundsForAllowance)
		receipt := ch.LastReceipt()
		require.EqualValues(t, gas.DefaultFeePolicy().MinFee(), receipt.GasFeeCharged)
	}
}

func TestDepositWithNoGasBudget(t *testing.T) {
	env := solo.New(t, &solo.InitOptions{AutoAdjustStorageDeposit: true})
	senderWallet, _ := env.NewKeyPairWithFunds(env.NewSeedFromIndex(11))
	ch := env.NewChain()

	// try to deposit with 0 gas budget
	_, err := ch.PostRequestSync(
		solo.NewCallParams(accounts.FuncDeposit.Message()).
			WithFungibleTokens(isc.NewAssetsBaseTokens(2*isc.Million)).
			WithGasBudget(0),
		senderWallet,
	)
	require.NoError(t, err)

	rec := ch.LastReceipt()
	// request should succeed, while using gas > 0, the gasBudget should be correct in the receipt
	require.Nil(t, rec.Error)
	require.NotZero(t, rec.GasBurned)
	require.EqualValues(t, ch.GetGasLimits().MinGasPerRequest, rec.GasBudget)
}

func TestRequestWithNoGasBudget(t *testing.T) {
	env := solo.New(t, &solo.InitOptions{AutoAdjustStorageDeposit: true})
	ch := env.NewChain()
	senderWallet, _ := env.NewKeyPairWithFunds()
	req := solo.NewCallParamsEx("dummy", "dummy").WithGasBudget(0)

	// offledger request with 0 gas
	_, err := ch.PostRequestOffLedger(req, senderWallet)
	require.EqualValues(t, 0, ch.LastReceipt().GasBudget)
	testmisc.RequireErrorToBe(t, err, vm.ErrContractNotFound)

	// post the request via on-ledger (the account has funds now), the request gets bumped to "minGasBudget"
	_, err = ch.PostRequestSync(req.WithFungibleTokens(isc.NewAssetsBaseTokens(10*isc.Million)), senderWallet)
	require.EqualValues(t, gas.LimitsDefault.MinGasPerRequest, ch.LastReceipt().GasBudget)
	testmisc.RequireErrorToBe(t, err, vm.ErrContractNotFound)

	// post the request off-ledger again (the account has funds now), the request gets bumped to "minGasBudget"
	_, err = ch.PostRequestOffLedger(req, senderWallet)
	require.EqualValues(t, gas.LimitsDefault.MinGasPerRequest, ch.LastReceipt().GasBudget)
	testmisc.RequireErrorToBe(t, err, vm.ErrContractNotFound)
}

func TestNonces(t *testing.T) {
	env := solo.New(t, &solo.InitOptions{AutoAdjustStorageDeposit: true})
	ch := env.NewChain()
	senderWallet, _ := env.NewKeyPairWithFunds()
	ch.DepositAssetsToL2(isc.NewAssetsBaseTokens(10*isc.Million), senderWallet)

	req := solo.NewCallParamsEx("dummy", "dummy").WithGasBudget(0).WithNonce(0)
	_, err := ch.PostRequestOffLedger(req, senderWallet)
	testmisc.RequireErrorToBe(t, err, vm.ErrContractNotFound)

	req = req.WithNonce(1)
	_, err = ch.PostRequestOffLedger(req, senderWallet)
	testmisc.RequireErrorToBe(t, err, vm.ErrContractNotFound)

	req = req.WithNonce(2)
	_, err = ch.PostRequestOffLedger(req, senderWallet)
	testmisc.RequireErrorToBe(t, err, vm.ErrContractNotFound)

	// try to send old nonce
	req = req.WithNonce(1)
	_, err = ch.PostRequestOffLedger(req, senderWallet)
	testmisc.RequireErrorToBe(t, err, "request was skipped")

	// try to replay nonce 2
	req = req.WithNonce(2)
	_, err = ch.PostRequestOffLedger(req, senderWallet)
	testmisc.RequireErrorToBe(t, err, "request was skipped")

	// nonce too high
	req = req.WithNonce(20)
	_, err = ch.PostRequestOffLedger(req, senderWallet)
	testmisc.RequireErrorToBe(t, err, "request was skipped")

	// correct nonce passes
	req = req.WithNonce(3)
	_, err = ch.PostRequestOffLedger(req, senderWallet)
	testmisc.RequireErrorToBe(t, err, vm.ErrContractNotFound)
}

func TestNFTMint(t *testing.T) {
	env := solo.New(t)
	ch := env.NewChain()

	t.Run("mint for another user", func(t *testing.T) {
		wallet, _ := env.NewKeyPairWithFunds()
		anotherUserAgentID := isc.NewAgentID(tpkg.RandEd25519Address())

		// mint NFT to another user and keep it on chain
		req := solo.NewCallParams(accounts.FuncMintNFT.Message([]byte("foobar"), anotherUserAgentID).Build()).
			AddBaseTokens(2 * isc.Million).
			WithAllowance(isc.NewAssetsBaseTokens(1 * isc.Million)).
			WithMaxAffordableGasBudget()

		require.Len(t, ch.L2NFTs(anotherUserAgentID), 0)
		_, err := ch.PostRequestSync(req, wallet)
		require.NoError(t, err)

		// post a dummy request to make the chain progress to the next block
		ch.PostRequestOffLedger(solo.NewCallParamsEx("foo", "bar"), wallet)
		require.Len(t, ch.L2NFTs(anotherUserAgentID), 1)
	})

	t.Run("mint for another user, directly to outside the chain", func(t *testing.T) {
		wallet, _ := env.NewKeyPairWithFunds()

		anotherUserAddr := tpkg.RandEd25519Address()
		anotherUserAgentID := isc.NewAgentID(anotherUserAddr)

		// mint NFT to another user and withdraw it
		req := solo.NewCallParams(
			accounts.FuncMintNFT.Message([]byte("foobar"), anotherUserAgentID).
				WithdrawOnMint(true).
				Build(),
		).
			AddBaseTokens(2 * isc.Million).
			WithAllowance(isc.NewAssetsBaseTokens(1 * isc.Million)).
			WithMaxAffordableGasBudget()

		require.Len(t, env.L1NFTs(anotherUserAddr), 0)
		ret, err := ch.PostRequestSync(req, wallet)
		mintID := ret.Get(accounts.ParamMintID)
		require.NoError(t, err)
		require.Len(t, ch.L2NFTs(anotherUserAgentID), 0)
		userL1NFTs := env.L1NFTs(anotherUserAddr)

		NFTID := iotago.NFTIDFromOutputID(lo.Keys(userL1NFTs)[0])
		require.Len(t, userL1NFTs, 1)

		// post a dummy request to make the chain progress to the next block
		ch.PostRequestOffLedger(solo.NewCallParamsEx("foo", "bar"), wallet)

		// check that the internal ID mapping  matches the L1 NFT
		ret, err = ch.CallView(accounts.ViewNFTIDbyMintID.Message(mintID))
		require.NoError(t, err)
		storedNFTID, err := accounts.ViewNFTIDbyMintID.Output.Decode(ret)
		require.NoError(t, err)
		require.Equal(t, storedNFTID, NFTID)
	})

	t.Run("mint to self, then mint from it as a collection", func(t *testing.T) {
		wallet, address := env.NewKeyPairWithFunds()
		agentID := isc.NewAgentID(address)

		// mint NFT to self and keep it on chain
		req := solo.NewCallParams(accounts.FuncMintNFT.Message([]byte("foobar"), agentID).Build()).
			AddBaseTokens(2 * isc.Million).
			WithAllowance(isc.NewAssetsBaseTokens(1 * isc.Million)).
			WithMaxAffordableGasBudget()

		require.Len(t, ch.L2NFTs(agentID), 0)
		_, err := ch.PostRequestSync(req, wallet)
		require.NoError(t, err)

		// post a dummy request to make the chain progress to the next block
		ch.PostRequestOffLedger(solo.NewCallParamsEx("foo", "bar"), wallet)
		require.Len(t, env.L1NFTs(address), 0)
		userL2NFTs := ch.L2NFTs(agentID)
		require.Len(t, userL2NFTs, 1)

		// try minting another NFT using the first one as the collection
		fistNFTID := userL2NFTs[0]

		req = solo.NewCallParams(
			accounts.FuncMintNFT.Message([]byte("foobar_collection"), agentID).
				WithCollectionID(fistNFTID).
				Build(),
		).
			AddBaseTokens(2 * isc.Million).
			WithAllowance(isc.NewAssetsBaseTokens(1 * isc.Million)).
			WithMaxAffordableGasBudget()

		ret, err := ch.PostRequestSync(req, wallet)
		require.NoError(t, err)
		mintID := ret.Get(accounts.ParamMintID)

		// post a dummy request to make the chain progress to the next block
		ch.PostRequestOffLedger(solo.NewCallParamsEx("foo", "bar"), wallet)

		ret, err = ch.CallView(accounts.ViewNFTIDbyMintID.Message(mintID))
		require.NoError(t, err)
		NFTIDInCollection, err := accounts.ViewNFTIDbyMintID.Output.Decode(ret)
		require.NoError(t, err)

		ret, err = ch.CallView(accounts.ViewNFTData.Message(NFTIDInCollection))
		require.NoError(t, err)

		nftData, err := accounts.ViewNFTData.Output.Decode(ret)
		require.NoError(t, err)
		require.True(t, nftData.Issuer.Equal(fistNFTID.ToAddress()))
		require.True(t, nftData.Owner.Equals(agentID))

		// withdraw both NFTs
		err = ch.Withdraw(isc.NewEmptyAssets().AddNFTs(fistNFTID), wallet)
		require.NoError(t, err)

		err = ch.Withdraw(isc.NewEmptyAssets().AddNFTs(NFTIDInCollection), wallet)
		require.NoError(t, err)

		require.Len(t, env.L1NFTs(address), 2)
		require.Len(t, ch.L2NFTs(agentID), 0)
	})
}<|MERGE_RESOLUTION|>--- conflicted
+++ resolved
@@ -21,7 +21,6 @@
 	"github.com/iotaledger/wasp/packages/testutil"
 	"github.com/iotaledger/wasp/packages/testutil/testmisc"
 	"github.com/iotaledger/wasp/packages/testutil/utxodb"
-	"github.com/iotaledger/wasp/packages/transaction"
 	"github.com/iotaledger/wasp/packages/util"
 	"github.com/iotaledger/wasp/packages/vm"
 	"github.com/iotaledger/wasp/packages/vm/core/accounts"
@@ -85,25 +84,10 @@
 	depositGasFee := ch.LastReceipt().GasFeeCharged
 	l2balance := ch.L2BaseTokens(senderAgentID)
 
-<<<<<<< HEAD
-	// construct request with low allowance (just sufficient for storage deposit balance), so its possible to estimate the gas fees
-	sd := lo.Must(testutil.L1API.StorageScoreStructure().MinDeposit(transaction.BasicOutputFromPostData(
-		&iotago.AnchorAddress{},
-		isc.ContractIdentityFromHname(accounts.Contract.Hname()),
-		isc.RequestParameters{
-			TargetAddress: &iotago.Ed25519Address{},
-			Assets:        isc.NewAssetsBaseTokens(100),
-		},
-		testutil.L1API,
-	)))
+	// construct the request to estimate an withdrawal (leave a few tokens to pay for gas)
 	req := solo.NewCallParams(accounts.FuncWithdraw.Message()).
-		WithFungibleTokens(isc.NewAssetsBaseTokens(l2balance)).AddAllowance(isc.NewAssetsBaseTokens(sd))
-=======
-	// construct the request to estimate an withdrawal (leave a few tokens to pay for gas)
-	req := solo.NewCallParams(accounts.Contract.Name, accounts.FuncWithdraw.Name).
 		AddAllowance(isc.NewAssetsBaseTokens(l2balance - 1000)).
 		WithMaxAffordableGasBudget() // SET A GAS BUDGET, otherwise user max balance will be simulated
->>>>>>> 2e9648c7
 
 	_, estimate, err := ch.EstimateGasOffLedger(req, sender, false)
 	require.NoError(t, err)
@@ -1135,23 +1119,23 @@
 
 	// deposit just enough tokens for the retryReq gas fee
 	{
-		_, gasFee, err2 := v.ch.EstimateGasOffLedger(retryReq, newUser)
+		_, estimate, err2 := v.ch.EstimateGasOffLedger(retryReq, newUser)
 		require.NoError(t, err2)
-		v.ch.MustDepositBaseTokensToL2(gasFee, newUser)
+		v.ch.MustDepositBaseTokensToL2(estimate.GasFeeCharged, newUser)
 		bal := v.ch.L2BaseTokens(newUserAgentID)
-		if bal > gasFee { // because of minSD -- transfer the excess to OriginatorAgentID
+		if bal > estimate.GasFeeCharged { // because of minSD -- transfer the excess to OriginatorAgentID
 			req2 := solo.NewCallParams(accounts.FuncTransferAllowanceTo.Message(v.ch.OriginatorAgentID)).
-				WithAllowance(isc.NewAssetsBaseTokens(bal - gasFee)).
+				WithAllowance(isc.NewAssetsBaseTokens(bal - estimate.GasFeeCharged)).
 				WithMaxAffordableGasBudget()
-			_, gasFee2, err2 := v.ch.EstimateGasOffLedger(req2, newUser)
+			_, estimate2, err2 := v.ch.EstimateGasOffLedger(req2, newUser)
 			require.NoError(t, err2)
 			_, err2 = v.ch.PostRequestOffLedger(
-				req2.WithAllowance(isc.NewAssetsBaseTokens(bal-gasFee-gasFee2)),
+				req2.WithAllowance(isc.NewAssetsBaseTokens(bal-estimate.GasFeeCharged-estimate2.GasFeeCharged)),
 				newUser,
 			)
 			require.NoError(t, err2)
 		}
-		require.EqualValues(t, gasFee, v.ch.L2BaseTokens(newUserAgentID))
+		require.EqualValues(t, estimate.GasFeeCharged, v.ch.L2BaseTokens(newUserAgentID))
 	}
 
 	_, err = v.ch.PostRequestOffLedger(retryReq, newUser)
