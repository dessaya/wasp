package accounts

import (
	"fmt"
	"math/big"

	"github.com/samber/lo"

	iotago "github.com/iotaledger/iota.go/v4"
	"github.com/iotaledger/iota.go/v4/api"
	"github.com/iotaledger/wasp/packages/isc"
	"github.com/iotaledger/wasp/packages/kv"
<<<<<<< HEAD
=======
	"github.com/iotaledger/wasp/packages/kv/dict"
	"github.com/iotaledger/wasp/packages/parameters"
>>>>>>> 01f56f20
	"github.com/iotaledger/wasp/packages/util"
)

// CreditToAccount brings new funds to the on chain ledger
func CreditToAccount(
	v isc.SchemaVersion,
	state kv.KVStore,
	agentID isc.AgentID,
	fts *isc.FungibleTokens,
	chainID isc.ChainID,
	baseToken *api.InfoResBaseToken,
) {
	if fts.IsEmpty() {
		return
	}
	creditToAccount(v, state, accountKey(agentID, chainID), fts, baseToken)
	creditToAccount(v, state, L2TotalsAccount, fts, baseToken)
	touchAccount(state, agentID, chainID)
}

// creditToAccount adds assets to the internal account map
func creditToAccount(
	v isc.SchemaVersion,
	state kv.KVStore,
	accountKey kv.Key,
	fts *isc.FungibleTokens,
	baseToken *api.InfoResBaseToken,
) {
	if fts.IsEmpty() {
		return
	}

<<<<<<< HEAD
	if fts.BaseTokens > 0 {
		setBaseTokens(v)(state, accountKey, getBaseTokens(v)(state, accountKey, baseToken)+fts.BaseTokens, baseToken)
=======
	if assets.BaseTokens > 0 {
		incomingTokensFullDecimals := util.MustBaseTokensDecimalsToEthereumDecimalsExact(assets.BaseTokens, parameters.L1().BaseToken.Decimals)
		creditToAccountFullDecimals(v, state, accountKey, incomingTokensFullDecimals)
>>>>>>> 01f56f20
	}
	for id, amount := range fts.NativeTokens {
		if amount.Sign() == 0 {
			continue
		}
		if amount.Sign() < 0 {
			panic(ErrBadAmount)
		}
		balance := getNativeTokenAmount(state, accountKey, id)
		balance.Add(balance, amount)
		if balance.Cmp(util.MaxUint256) > 0 {
			panic(ErrOverflow)
		}
		setNativeTokenAmount(state, accountKey, id, balance)
	}
}

func CreditToAccountFullDecimals(v isc.SchemaVersion, state kv.KVStore, agentID isc.AgentID, amount *big.Int, chainID isc.ChainID) {
	if !util.IsPositiveBigInt(amount) {
		return
	}
	creditToAccountFullDecimals(v, state, accountKey(agentID, chainID), amount)
	creditToAccountFullDecimals(v, state, L2TotalsAccount, amount)
	touchAccount(state, agentID, chainID)
}

// creditToAccountFullDecimals adds assets to the internal account map
func creditToAccountFullDecimals(v isc.SchemaVersion, state kv.KVStore, accountKey kv.Key, amount *big.Int) {
	setBaseTokensFullDecimals(v)(state, accountKey, new(big.Int).Add(GetBaseTokensFullDecimals(v)(state, accountKey), amount))
}

// DebitFromAccount takes out assets balance the on chain ledger. If not enough it panics
func DebitFromAccount(
	v isc.SchemaVersion,
	state kv.KVStore,
	agentID isc.AgentID,
	fts *isc.FungibleTokens,
	chainID isc.ChainID,
	baseToken *api.InfoResBaseToken,
	hrp iotago.NetworkPrefix,
) {
	if fts.IsEmpty() {
		return
	}
	if !debitFromAccount(v, state, accountKey(agentID, chainID), fts, baseToken) {
		panic(fmt.Errorf("cannot debit (%s) from %s: %w", fts, agentID.Bech32(hrp), ErrNotEnoughFunds))
	}
	if !debitFromAccount(v, state, L2TotalsAccount, fts, baseToken) {
		panic("debitFromAccount: inconsistent ledger state")
	}
	touchAccount(state, agentID, chainID)
}

// debitFromAccount debits assets from the internal accounts map
func debitFromAccount(
	v isc.SchemaVersion,
	state kv.KVStore,
	accountKey kv.Key,
	debit *isc.FungibleTokens,
	baseToken *api.InfoResBaseToken,
) bool {
	if debit.IsEmpty() {
		return true
	}

	// first check, then mutate
<<<<<<< HEAD
	balance := isc.NewEmptyFungibleTokens()
	if debit.BaseTokens > 0 {
		baseTokens := getBaseTokens(v)(state, accountKey, baseToken)
		if debit.BaseTokens > baseTokens {
			return false
		}
		balance.BaseTokens = baseTokens
	}
	for id, amount := range debit.NativeTokens {
		if amount.Sign() == 0 {
=======
	mutateBaseTokens := false

	baseTokensToDebit := util.MustBaseTokensDecimalsToEthereumDecimalsExact(assets.BaseTokens, parameters.L1().BaseToken.Decimals)
	var baseTokensToSet *big.Int
	if assets.BaseTokens > 0 {
		balance := GetBaseTokensFullDecimals(v)(state, accountKey)
		if baseTokensToDebit.Cmp(balance) > 0 {
			return false
		}
		mutateBaseTokens = true
		baseTokensToSet = new(big.Int).Sub(balance, baseTokensToDebit)
	}

	nativeTokensMutations := isc.NewEmptyAssets()
	for _, nt := range assets.NativeTokens {
		if nt.Amount.Sign() == 0 {
>>>>>>> 01f56f20
			continue
		}
		if amount.Sign() < 0 {
			panic(ErrBadAmount)
		}
		ntBalance := getNativeTokenAmount(state, accountKey, id)
		if ntBalance.Cmp(amount) < 0 {
			return false
		}
<<<<<<< HEAD
		balance.AddNativeTokens(id, ntBalance)
	}

	if debit.BaseTokens > 0 {
		setBaseTokens(v)(state, accountKey, balance.BaseTokens-debit.BaseTokens, baseToken)
	}
	for id, amount := range debit.NativeTokens {
		setNativeTokenAmount(state, accountKey, id, new(big.Int).Sub(balance.NativeTokens.ValueOrBigInt0(id), amount))
=======
		nativeTokensMutations.AddNativeTokens(nt.ID, balance)
	}

	if mutateBaseTokens {
		setBaseTokensFullDecimals(v)(state, accountKey, baseTokensToSet)
	}
	for _, nt := range nativeTokensMutations.NativeTokens {
		setNativeTokenAmount(state, accountKey, nt.ID, nt.Amount)
>>>>>>> 01f56f20
	}
	return true
}

// DebitFromAccountFullDecimals removes the amount from the chain ledger. If not enough it panics
func DebitFromAccountFullDecimals(
	v isc.SchemaVersion,
	state kv.KVStore,
	agentID isc.AgentID,
	amount *big.Int,
	chainID isc.ChainID,
	hrp iotago.NetworkPrefix,
) {
	if !util.IsPositiveBigInt(amount) {
		return
	}
	if !debitFromAccountFullDecimals(v, state, accountKey(agentID, chainID), amount) {
		panic(fmt.Errorf("cannot debit (%s) from %s: %w", amount.String(), agentID.Bech32(hrp), ErrNotEnoughFunds))
	}

	if !debitFromAccountFullDecimals(v, state, L2TotalsAccount, amount) {
		panic("debitFromAccount: inconsistent ledger state")
	}
	touchAccount(state, agentID, chainID)
}

// debitFromAccountFullDecimals debits the amount from the internal accounts map
func debitFromAccountFullDecimals(v isc.SchemaVersion, state kv.KVStore, accountKey kv.Key, amount *big.Int) bool {
	balance := GetBaseTokensFullDecimals(v)(state, accountKey)
	if balance.Cmp(amount) < 0 {
		return false
	}
	setBaseTokensFullDecimals(v)(state, accountKey, new(big.Int).Sub(balance, amount))
	return true
}

// getFungibleTokens returns the fungible tokens owned by an account (base tokens extra decimals will be discarded)
func getFungibleTokens(
	v isc.SchemaVersion,
	state kv.KVStoreReader,
	accountKey kv.Key,
	baseToken *api.InfoResBaseToken,
) *isc.FungibleTokens {
	ret := isc.NewEmptyFungibleTokens()
	ret.AddBaseTokens(getBaseTokens(v)(state, accountKey, baseToken))
	NativeTokensMapR(state, accountKey).Iterate(func(idBytes []byte, val []byte) bool {
		ret.AddNativeTokens(
			lo.Must(isc.NativeTokenIDFromBytes(idBytes)),
			new(big.Int).SetBytes(val),
		)
		return true
	})
	return ret
}

// GetAccountFungibleTokens returns all fungible tokens belonging to the agentID on the state
func GetAccountFungibleTokens(
	v isc.SchemaVersion,
	state kv.KVStoreReader,
	agentID isc.AgentID,
	chainID isc.ChainID,
	baseToken *api.InfoResBaseToken,
) *isc.FungibleTokens {
	return getFungibleTokens(v, state, accountKey(agentID, chainID), baseToken)
}

func GetTotalL2FungibleTokens(
	v isc.SchemaVersion,
	state kv.KVStoreReader,
	baseToken *api.InfoResBaseToken,
) *isc.FungibleTokens {
	return getFungibleTokens(v, state, L2TotalsAccount, baseToken)
}<|MERGE_RESOLUTION|>--- conflicted
+++ resolved
@@ -10,11 +10,6 @@
 	"github.com/iotaledger/iota.go/v4/api"
 	"github.com/iotaledger/wasp/packages/isc"
 	"github.com/iotaledger/wasp/packages/kv"
-<<<<<<< HEAD
-=======
-	"github.com/iotaledger/wasp/packages/kv/dict"
-	"github.com/iotaledger/wasp/packages/parameters"
->>>>>>> 01f56f20
 	"github.com/iotaledger/wasp/packages/util"
 )
 
@@ -47,14 +42,9 @@
 		return
 	}
 
-<<<<<<< HEAD
 	if fts.BaseTokens > 0 {
-		setBaseTokens(v)(state, accountKey, getBaseTokens(v)(state, accountKey, baseToken)+fts.BaseTokens, baseToken)
-=======
-	if assets.BaseTokens > 0 {
-		incomingTokensFullDecimals := util.MustBaseTokensDecimalsToEthereumDecimalsExact(assets.BaseTokens, parameters.L1().BaseToken.Decimals)
+		incomingTokensFullDecimals := util.MustBaseTokensDecimalsToEthereumDecimalsExact(fts.BaseTokens, baseToken.Decimals)
 		creditToAccountFullDecimals(v, state, accountKey, incomingTokensFullDecimals)
->>>>>>> 01f56f20
 	}
 	for id, amount := range fts.NativeTokens {
 		if amount.Sign() == 0 {
@@ -120,36 +110,19 @@
 		return true
 	}
 
+	var baseTokensToSet *big.Int
 	// first check, then mutate
-<<<<<<< HEAD
 	balance := isc.NewEmptyFungibleTokens()
 	if debit.BaseTokens > 0 {
-		baseTokens := getBaseTokens(v)(state, accountKey, baseToken)
-		if debit.BaseTokens > baseTokens {
-			return false
-		}
-		balance.BaseTokens = baseTokens
-	}
-	for id, amount := range debit.NativeTokens {
-		if amount.Sign() == 0 {
-=======
-	mutateBaseTokens := false
-
-	baseTokensToDebit := util.MustBaseTokensDecimalsToEthereumDecimalsExact(assets.BaseTokens, parameters.L1().BaseToken.Decimals)
-	var baseTokensToSet *big.Int
-	if assets.BaseTokens > 0 {
+		baseTokensToDebit := util.MustBaseTokensDecimalsToEthereumDecimalsExact(debit.BaseTokens, baseToken.Decimals)
 		balance := GetBaseTokensFullDecimals(v)(state, accountKey)
 		if baseTokensToDebit.Cmp(balance) > 0 {
 			return false
 		}
-		mutateBaseTokens = true
 		baseTokensToSet = new(big.Int).Sub(balance, baseTokensToDebit)
 	}
-
-	nativeTokensMutations := isc.NewEmptyAssets()
-	for _, nt := range assets.NativeTokens {
-		if nt.Amount.Sign() == 0 {
->>>>>>> 01f56f20
+	for id, amount := range debit.NativeTokens {
+		if amount.Sign() == 0 {
 			continue
 		}
 		if amount.Sign() < 0 {
@@ -159,25 +132,14 @@
 		if ntBalance.Cmp(amount) < 0 {
 			return false
 		}
-<<<<<<< HEAD
 		balance.AddNativeTokens(id, ntBalance)
 	}
 
-	if debit.BaseTokens > 0 {
-		setBaseTokens(v)(state, accountKey, balance.BaseTokens-debit.BaseTokens, baseToken)
+	if baseTokensToSet != nil {
+		setBaseTokensFullDecimals(v)(state, accountKey, baseTokensToSet)
 	}
 	for id, amount := range debit.NativeTokens {
 		setNativeTokenAmount(state, accountKey, id, new(big.Int).Sub(balance.NativeTokens.ValueOrBigInt0(id), amount))
-=======
-		nativeTokensMutations.AddNativeTokens(nt.ID, balance)
-	}
-
-	if mutateBaseTokens {
-		setBaseTokensFullDecimals(v)(state, accountKey, baseTokensToSet)
-	}
-	for _, nt := range nativeTokensMutations.NativeTokens {
-		setNativeTokenAmount(state, accountKey, nt.ID, nt.Amount)
->>>>>>> 01f56f20
 	}
 	return true
 }
