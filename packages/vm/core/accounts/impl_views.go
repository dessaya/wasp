--- conflicted
+++ resolved
@@ -18,27 +18,21 @@
 func viewBalance(ctx isc.SandboxView, agentIDOpt *isc.AgentID) *isc.FungibleTokens {
 	ctx.Log().Debugf("accounts.viewBalance")
 	agentID := coreutil.FromOptional(agentIDOpt, ctx.Caller())
-	return getFungibleTokens(ctx.StateR(), accountKey(agentID, ctx.ChainID()))
+	return getFungibleTokens(ctx.StateR(), accountKey(agentID, ctx.ChainID()), ctx.TokenInfo())
 }
 
 // viewBalanceBaseToken returns the base tokens balance of the account belonging to the AgentID
 func viewBalanceBaseToken(ctx isc.SandboxView, agentIDOpt *isc.AgentID) iotago.BaseToken {
 	agentID := coreutil.FromOptional(agentIDOpt, ctx.Caller())
-	return getBaseTokens(ctx.StateR(), accountKey(agentID, ctx.ChainID()))
+	return getBaseTokens(ctx.StateR(), accountKey(agentID, ctx.ChainID()), ctx.TokenInfo())
 }
 
 // viewBalanceBaseTokenEVM returns the base tokens balance of the account belonging to the AgentID (in the EVM format with 18 decimals)
 // Params:
 // - ParamAgentID (optional -- default: caller)
-func viewBalanceBaseTokenEVM(ctx isc.SandboxView) dict.Dict {
-	nTokens := getBaseTokensFullDecimals(
-		ctx.StateR(),
-		accountKey(
-			ctx.Params().MustGetAgentID(ParamAgentID, ctx.Caller()),
-			ctx.ChainID(),
-		),
-	)
-	return dict.Dict{ParamBalance: codec.EncodeBigIntAbs(nTokens)}
+func viewBalanceBaseTokenEVM(ctx isc.SandboxView, agentIDOpt *isc.AgentID) *big.Int {
+	agentID := coreutil.FromOptional(agentIDOpt, ctx.Caller())
+	return getBaseTokensFullDecimals(ctx.StateR(), accountKey(agentID, ctx.ChainID()))
 }
 
 // viewBalanceNativeToken returns the native token balance of the account belonging to the AgentID
@@ -50,11 +44,7 @@
 // viewTotalAssets returns total balances controlled by the chain
 func viewTotalAssets(ctx isc.SandboxView) *isc.FungibleTokens {
 	ctx.Log().Debugf("accounts.viewTotalAssets")
-<<<<<<< HEAD
-	return getFungibleTokens(ctx.StateR(), l2TotalsAccount)
-=======
-	return getAccountBalanceDict(ctx.StateR(), L2TotalsAccount)
->>>>>>> 2e9648c7
+	return getFungibleTokens(ctx.StateR(), L2TotalsAccount, ctx.TokenInfo())
 }
 
 // viewAccounts returns list of all accounts
