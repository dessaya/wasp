--- conflicted
+++ resolved
@@ -2,11 +2,8 @@
 
 import (
 	"math/big"
-<<<<<<< HEAD
 
 	iotago "github.com/iotaledger/iota.go/v4"
-=======
->>>>>>> fb7da403
 )
 
 const ethereumDecimals = uint32(18)
@@ -26,28 +23,15 @@
 }
 
 // wei => base tokens
-<<<<<<< HEAD
-func EthereumDecimalsToBaseTokenDecimals(value *big.Int, baseTokenDecimals uint32) iotago.BaseToken {
-	v := adaptDecimals(value, ethereumDecimals, baseTokenDecimals)
-	if !v.IsUint64() {
-		panic("cannot convert ether value to base tokens: too large")
-	}
-	return iotago.BaseToken(v.Uint64())
-}
-
-// base tokens => wei
-func BaseTokensDecimalsToEthereumDecimals(value iotago.BaseToken, baseTokenDecimals uint32) *big.Int {
-	return adaptDecimals(new(big.Int).SetUint64(uint64(value)), baseTokenDecimals, ethereumDecimals)
-=======
-func EthereumDecimalsToBaseTokenDecimals(value *big.Int, baseTokenDecimals uint32) (result uint64, remainder *big.Int) {
+func EthereumDecimalsToBaseTokenDecimals(value *big.Int, baseTokenDecimals uint32) (result iotago.BaseToken, remainder *big.Int) {
 	r, m := adaptDecimals(value, ethereumDecimals, baseTokenDecimals)
 	if !r.IsUint64() {
 		panic("cannot convert ether value to base tokens: too large")
 	}
-	return r.Uint64(), m
+	return iotago.BaseToken(r.Uint64()), m
 }
 
-func MustEthereumDecimalsToBaseTokenDecimalsExact(value *big.Int, baseTokenDecimals uint32) (result uint64) {
+func MustEthereumDecimalsToBaseTokenDecimalsExact(value *big.Int, baseTokenDecimals uint32) (result iotago.BaseToken) {
 	r, m := EthereumDecimalsToBaseTokenDecimals(value, baseTokenDecimals)
 	if m.Sign() != 0 {
 		panic("cannot convert ether value to base tokens: non-exact conversion")
@@ -56,19 +40,18 @@
 }
 
 // base tokens => wei
-func BaseTokensDecimalsToEthereumDecimals(value uint64, baseTokenDecimals uint32) (result *big.Int, remainder uint64) {
-	r, m := adaptDecimals(new(big.Int).SetUint64(value), baseTokenDecimals, ethereumDecimals)
+func BaseTokensDecimalsToEthereumDecimals(value iotago.BaseToken, baseTokenDecimals uint32) (result *big.Int, remainder iotago.BaseToken) {
+	r, m := adaptDecimals(new(big.Int).SetUint64(uint64(value)), baseTokenDecimals, ethereumDecimals)
 	if !m.IsUint64() {
 		panic("cannot convert ether value to base tokens: too large")
 	}
-	return r, m.Uint64()
+	return r, iotago.BaseToken(m.Uint64())
 }
 
-func MustBaseTokensDecimalsToEthereumDecimalsExact(value uint64, baseTokenDecimals uint32) (result *big.Int) {
+func MustBaseTokensDecimalsToEthereumDecimalsExact(value iotago.BaseToken, baseTokenDecimals uint32) (result *big.Int) {
 	r, m := BaseTokensDecimalsToEthereumDecimals(value, baseTokenDecimals)
 	if m != 0 {
 		panic("cannot convert base tokens value to ether: non-exact conversion")
 	}
 	return r
->>>>>>> fb7da403
 }