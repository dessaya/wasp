// Copyright 2020 IOTA Stiftung
// SPDX-License-Identifier: Apache-2.0

package solo

import (
	"context"
	"crypto/ecdsa"
	"errors"
	"fmt"
	"io"
	"math"
	"math/big"
	"os"
	"strings"
	"time"

	"github.com/ethereum/go-ethereum"
	"github.com/ethereum/go-ethereum/accounts/abi"
	"github.com/ethereum/go-ethereum/common"
	"github.com/ethereum/go-ethereum/core/types"
	"github.com/ethereum/go-ethereum/crypto"
	"github.com/samber/lo"
	"github.com/stretchr/testify/require"

	iotago "github.com/iotaledger/iota.go/v4"
	"github.com/iotaledger/iota.go/v4/api"
	"github.com/iotaledger/wasp/packages/chain/chaintypes"
	"github.com/iotaledger/wasp/packages/cryptolib"
	"github.com/iotaledger/wasp/packages/evm/evmutil"
	"github.com/iotaledger/wasp/packages/hashing"
	"github.com/iotaledger/wasp/packages/isc"
	"github.com/iotaledger/wasp/packages/isc/coreutil"
	"github.com/iotaledger/wasp/packages/kv"
	"github.com/iotaledger/wasp/packages/kv/codec"
	"github.com/iotaledger/wasp/packages/kv/dict"
	"github.com/iotaledger/wasp/packages/metrics"
	"github.com/iotaledger/wasp/packages/state"
	"github.com/iotaledger/wasp/packages/state/indexedstore"
	"github.com/iotaledger/wasp/packages/testutil"
	"github.com/iotaledger/wasp/packages/transaction"
	"github.com/iotaledger/wasp/packages/util/rwutil"
	"github.com/iotaledger/wasp/packages/vm"
	"github.com/iotaledger/wasp/packages/vm/core/accounts"
	"github.com/iotaledger/wasp/packages/vm/core/blob"
	"github.com/iotaledger/wasp/packages/vm/core/blocklog"
	vmerrors "github.com/iotaledger/wasp/packages/vm/core/errors"
	"github.com/iotaledger/wasp/packages/vm/core/governance"
	"github.com/iotaledger/wasp/packages/vm/core/root"
	"github.com/iotaledger/wasp/packages/vm/gas"
	"github.com/iotaledger/wasp/packages/vm/vmtypes"
)

// solo chain implements Chain interface
var _ chaintypes.Chain = &Chain{}

// String is string representation for main parameters of the chain
func (ch *Chain) String() string {
	w := new(rwutil.Buffer)
	fmt.Fprintf(w, "Chain ID: %s\n", ch.ChainID)
	fmt.Fprintf(w, "Chain state controller: %s\n", ch.StateControllerAddress)
	block, err := ch.store.LatestBlock()
	require.NoError(ch.Env.T, err)
	fmt.Fprintf(w, "Root commitment: %s\n", block.TrieRoot())
	fmt.Fprintf(w, "UTXODB genesis address: %s\n", ch.Env.utxoDB.GenesisAddress())
	return string(*w)
}

// DumpAccounts dumps all account balances into the human-readable string
func (ch *Chain) DumpAccounts() string {
	_, chainOwnerID, _ := ch.GetInfo()
	ret := fmt.Sprintf("ChainID: %s\nChain owner: %s\n",
		ch.ChainID.String(),
		chainOwnerID.String(),
	)
	acc := ch.L2Accounts()
	for i := range acc {
		aid := acc[i]
		ret += fmt.Sprintf("  %s:\n", aid.String())
		bals := ch.L2Assets(aid)
		ret += fmt.Sprintf("%s\n", bals.String())
	}
	return ret
}

// FindContract is a view call to the 'root' smart contract on the chain.
// It returns blobCache record of the deployed smart contract with the given name
func (ch *Chain) FindContract(scName string) (*root.ContractRecord, error) {
	retDict, err := ch.CallView(root.ViewFindContract.Message(isc.Hn(scName)))
	if err != nil {
		return nil, err
	}
	ok, err := root.ViewFindContract.Output1.Decode(retDict)
	if err != nil {
		return nil, err
	}
	if !ok {
		return nil, fmt.Errorf("smart contract '%s' not found", scName)
	}
	return root.ViewFindContract.Output2.Decode(retDict)
}

// GetBlobInfo return info about blob with the given hash with existence flag
// The blob information is returned as a map of pairs 'blobFieldName': 'fieldDataLength'
func (ch *Chain) GetBlobInfo(blobHash hashing.HashValue) (map[string]uint32, bool) {
	res, err := ch.CallView(blob.ViewGetBlobInfo.Message(blobHash))
	require.NoError(ch.Env.T, err)
	sizes, err := blob.ViewGetBlobInfo.Output.Decode(res)
	require.NoError(ch.Env.T, err)
	return sizes, len(sizes) > 0
}

func (ch *Chain) GetGasFeePolicy() *gas.FeePolicy {
	res, err := ch.CallView(governance.ViewGetFeePolicy.Message())
	require.NoError(ch.Env.T, err)
	return lo.Must(governance.ViewGetFeePolicy.Output.Decode(res))
}

func (ch *Chain) SetGasFeePolicy(user *cryptolib.KeyPair, fp *gas.FeePolicy) {
	_, err := ch.PostRequestOffLedger(NewCallParams(governance.FuncSetFeePolicy.Message(fp)), user)
	require.NoError(ch.Env.T, err)
}

func (ch *Chain) GetGasLimits() *gas.Limits {
	res, err := ch.CallView(governance.ViewGetGasLimits.Message())
	require.NoError(ch.Env.T, err)
	return lo.Must(governance.ViewGetGasLimits.Output.Decode(res))
}

func (ch *Chain) SetGasLimits(user *cryptolib.KeyPair, gl *gas.Limits) {
	_, err := ch.PostRequestOffLedger(NewCallParams(governance.FuncSetGasLimits.Message(gl)), user)
	require.NoError(ch.Env.T, err)
}

// UploadBlob calls core 'blob' smart contract blob.FuncStoreBlob entry point to upload blob
// data to the chain. It returns hash of the blob, the unique identifier of it.
// The parameters must be either a dict.Dict, or a sequence of pairs 'fieldName': 'fieldValue'
// Requires at least 2 x gasFeeEstimate to be on sender's L2 account
func (ch *Chain) UploadBlob(user *cryptolib.KeyPair, fields dict.Dict) (ret hashing.HashValue, err error) {
	if user == nil {
		user = ch.OriginatorPrivateKey
	}

	expectedHash := blob.GetBlobHash(fields)
	if _, ok := ch.GetBlobInfo(expectedHash); ok {
		// blob exists, return hash of existing
		return expectedHash, nil
	}
<<<<<<< HEAD
	req := NewCallParams(blob.FuncStoreBlob.Message(fields))
	g, _, err := ch.EstimateGasOffLedger(req, nil, true)
=======
	req := NewCallParams(blob.Contract.Name, blob.FuncStoreBlob.Name, params...)
	_, estimate, err := ch.EstimateGasOffLedger(req, nil, true)
>>>>>>> 2e9648c7
	if err != nil {
		return [32]byte{}, err
	}
	req.WithGasBudget(estimate.GasBurned)
	res, err := ch.PostRequestOffLedger(req, user)
	if err != nil {
		return ret, err
	}
	resBin := res.Get(blob.ParamHash)
	if resBin == nil {
		err = errors.New("internal error: no hash returned")
		return ret, err
	}
	ret, err = codec.HashValue.Decode(resBin)
	if err != nil {
		return ret, err
	}
	require.EqualValues(ch.Env.T, expectedHash, ret)
	return ret, err
}

// UploadBlobFromFile uploads blob from file data in the specified blob field plus optional other fields
func (ch *Chain) UploadBlobFromFile(keyPair *cryptolib.KeyPair, fileName, fieldName string) (hashing.HashValue, error) {
	fileBinary, err := os.ReadFile(fileName)
	if err != nil {
		return hashing.HashValue{}, err
	}
	return ch.UploadBlob(keyPair, dict.Dict{kv.Key(fieldName): fileBinary})
}

// UploadWasm is a syntactic sugar of the UploadBlob used to upload Wasm binary to the chain.
//
//	parameter 'binaryCode' is the binary of Wasm smart contract program
//
// The blob for the Wasm binary used fixed field names which are statically known by the
// 'root' smart contract which is responsible for the deployment of contracts on the chain
func (ch *Chain) UploadWasm(keyPair *cryptolib.KeyPair, binaryCode []byte) (ret hashing.HashValue, err error) {
	return ch.UploadBlob(keyPair, dict.Dict{
		blob.VarFieldVMType:        codec.String.Encode(vmtypes.WasmTime),
		blob.VarFieldProgramBinary: binaryCode,
	})
}

// UploadWasmFromFile is a syntactic sugar to upload file content as blob data to the chain
func (ch *Chain) UploadWasmFromFile(keyPair *cryptolib.KeyPair, fileName string) (hashing.HashValue, error) {
	var binary []byte
	binary, err := os.ReadFile(fileName)
	if err != nil {
		return hashing.HashValue{}, err
	}
	return ch.UploadWasm(keyPair, binary)
}

// GetWasmBinary retrieves program binary in the format of Wasm blob from the chain by hash.
func (ch *Chain) GetWasmBinary(progHash hashing.HashValue) ([]byte, error) {
	res, err := ch.CallView(blob.ViewGetBlobField.Message(progHash, []byte(blob.VarFieldVMType)))
	if err != nil {
		return nil, err
	}
	vmType := string(lo.Must(blob.ViewGetBlobField.Output.Decode(res)))
	require.EqualValues(ch.Env.T, vmtypes.WasmTime, vmType)

	res, err = ch.CallView(blob.ViewGetBlobField.Message(progHash, []byte(blob.VarFieldProgramBinary)))
	if err != nil {
		return nil, err
	}
	return blob.ViewGetBlobField.Output.Decode(res)
}

// DeployContract deploys contract with the given name by its 'programHash'. 'sigScheme' represents
// the private key of the creator (nil defaults to chain originator). The 'creator' becomes an immutable
// property of the contract instance.
// The parameter 'programHash' can be one of the following:
//   - it is and ID of  the blob stored on the chain in the format of Wasm binary
//   - it can be a hash (ID) of the example smart contract ("hardcoded"). The "hardcoded"
//     smart contract must be made available with the call examples.AddProcessor
func (ch *Chain) DeployContract(user *cryptolib.KeyPair, name string, programHash hashing.HashValue, initParams ...dict.Dict) error {
	var d dict.Dict
	if len(initParams) > 0 {
		d = initParams[0]
	}
	_, err := ch.PostRequestSync(
		NewCallParams(root.FuncDeployContract.Message(name, programHash, d)).
			WithGasBudget(math.MaxUint64),
		user,
	)
	return err
}

// DeployWasmContract is syntactic sugar for uploading Wasm binary from file and
// deploying the smart contract in one call
func (ch *Chain) DeployWasmContract(keyPair *cryptolib.KeyPair, name, fname string, initParams ...dict.Dict) error {
	hprog, err := ch.UploadWasmFromFile(keyPair, fname)
	if err != nil {
		return err
	}
	return ch.DeployContract(keyPair, name, hprog, initParams...)
}

// DeployEVMContract deploys an evm contract on the chain
func (ch *Chain) DeployEVMContract(creator *ecdsa.PrivateKey, abiJSON string, bytecode []byte, value *big.Int, args ...interface{}) (common.Address, abi.ABI) {
	creatorAddress := crypto.PubkeyToAddress(creator.PublicKey)

	nonce := ch.Nonce(isc.NewEthereumAddressAgentID(ch.ChainID, creatorAddress))

	contractABI, err := abi.JSON(strings.NewReader(abiJSON))
	require.NoError(ch.Env.T, err)
	constructorArguments, err := contractABI.Pack("", args...)
	require.NoError(ch.Env.T, err)

	data := []byte{}
	data = append(data, bytecode...)
	data = append(data, constructorArguments...)

	gasLimit, err := ch.EVM().EstimateGas(ethereum.CallMsg{
		From:  creatorAddress,
		Value: value,
		Data:  data,
	}, nil)
	require.NoError(ch.Env.T, err)

	tx, err := types.SignTx(
		types.NewContractCreation(nonce, value, gasLimit, ch.EVM().GasPrice(), data),
		evmutil.Signer(big.NewInt(int64(ch.EVM().ChainID()))),
		creator,
	)
	require.NoError(ch.Env.T, err)

	err = ch.EVM().SendTransaction(tx)
	require.NoError(ch.Env.T, err)
	return crypto.CreateAddress(creatorAddress, nonce), contractABI
}

// GetInfo return main parameters of the chain:
//   - chainID
//   - agentID of the chain owner
//   - blobCache of contract deployed on the chain in the form of map 'contract hname': 'contract record'
func (ch *Chain) GetInfo() (isc.ChainID, isc.AgentID, map[isc.Hname]*root.ContractRecord) {
	res, err := ch.CallView(governance.ViewGetChainOwner.Message())
	require.NoError(ch.Env.T, err)

	chainOwnerID, err := governance.ViewGetChainOwner.Output.Decode(res)
	require.NoError(ch.Env.T, err)

	res, err = ch.CallView(root.ViewGetContractRecords.Message())
	require.NoError(ch.Env.T, err)

	contracts, err := root.ViewGetContractRecords.Output.Decode(res)
	require.NoError(ch.Env.T, err)
	return ch.ChainID, chainOwnerID, contracts
}

// GetEventsForContract calls the view in the 'blocklog' core smart contract to retrieve events for a given smart contract.
func (ch *Chain) GetEventsForContract(name string) ([]*isc.Event, error) {
	viewResult, err := ch.CallView(blocklog.ViewGetEventsForContract.Message(blocklog.EventsForContractQuery{
		Contract: isc.Hn(name),
	}))
	if err != nil {
		return nil, err
	}
	return blocklog.ViewGetEventsForContract.Output.Decode(viewResult)
}

// GetEventsForRequest calls the view in the 'blocklog' core smart contract to retrieve events for a given request.
func (ch *Chain) GetEventsForRequest(reqID isc.RequestID) ([]*isc.Event, error) {
	viewResult, err := ch.CallView(blocklog.ViewGetEventsForRequest.Message(reqID))
	if err != nil {
		return nil, err
	}
	return blocklog.ViewGetEventsForRequest.Output.Decode(viewResult)
}

// GetEventsForBlock calls the view in the 'blocklog' core smart contract to retrieve events for a given block.
func (ch *Chain) GetEventsForBlock(blockIndex uint32) ([]*isc.Event, error) {
	viewResult, err := ch.CallView(blocklog.ViewGetEventsForBlock.Message(&blockIndex))
	if err != nil {
		return nil, err
	}
	return blocklog.ViewGetEventsForBlock.Output2.Decode(viewResult)
}

// GetLatestBlockInfo return BlockInfo for the latest block in the chain
func (ch *Chain) GetLatestBlockInfo() *blocklog.BlockInfo {
	ret, err := ch.CallView(blocklog.ViewGetBlockInfo.Message(nil))
	require.NoError(ch.Env.T, err)
	return lo.Must(blocklog.ViewGetBlockInfo.Output2.Decode(ret))
}

func (ch *Chain) GetErrorMessageFormat(code isc.VMErrorCode) (string, error) {
	ret, err := ch.CallView(vmerrors.ViewGetErrorMessageFormat.Message(code))
	if err != nil {
		return "", err
	}
	return vmerrors.ViewGetErrorMessageFormat.Output.Decode(ret)
}

// GetBlockInfo return BlockInfo for the particular block index in the chain
func (ch *Chain) GetBlockInfo(blockIndex ...uint32) (*blocklog.BlockInfo, error) {
	ret, err := ch.CallView(blocklog.ViewGetBlockInfo.Message(coreutil.Optional(blockIndex...)))
	if err != nil {
		return nil, err
	}
	return blocklog.ViewGetBlockInfo.Output2.Decode(ret)
}

// IsRequestProcessed checks if the request is booked on the chain as processed
func (ch *Chain) IsRequestProcessed(reqID isc.RequestID) bool {
	ret, err := ch.CallView(blocklog.ViewIsRequestProcessed.Message(reqID))
	require.NoError(ch.Env.T, err)
	return lo.Must(blocklog.ViewIsRequestProcessed.Output.Decode(ret))
}

// GetRequestReceipt gets the log records for a particular request, the block index and request index in the block
func (ch *Chain) GetRequestReceipt(reqID isc.RequestID) (*blocklog.RequestReceipt, bool) {
	ret, err := ch.CallView(blocklog.ViewGetRequestReceipt.Message(reqID))
	require.NoError(ch.Env.T, err)
	rec, err := blocklog.ViewGetRequestReceipt.Output.Decode(ret)
	require.NoError(ch.Env.T, err)
	return rec, rec != nil
}

// GetRequestReceiptsForBlock returns all request log records for a particular block
func (ch *Chain) GetRequestReceiptsForBlock(blockIndex ...uint32) []*blocklog.RequestReceipt {
	res, err := ch.CallView(blocklog.ViewGetRequestReceiptsForBlock.Message(coreutil.Optional(blockIndex...)))
	if err != nil {
		return nil
	}
	recs, err := blocklog.ViewGetRequestReceiptsForBlock.Output2.Decode(res)
	if err != nil {
		ch.Log().Warn(err)
		return nil
	}
	return recs
}

// GetRequestIDsForBlock returns the list of requestIDs settled in a particular block
func (ch *Chain) GetRequestIDsForBlock(blockIndex uint32) []isc.RequestID {
	res, err := ch.CallView(blocklog.ViewGetRequestIDsForBlock.Message(&blockIndex))
	require.NoError(ch.Env.T, err)
	return lo.Must(blocklog.ViewGetRequestIDsForBlock.Output2.Decode(res))
}

// GetRequestReceiptsForBlockRange returns all request log records for range of blocks, inclusively.
// Upper bound is 'latest block' is set to 0
func (ch *Chain) GetRequestReceiptsForBlockRange(fromBlockIndex, toBlockIndex uint32) []*blocklog.RequestReceipt {
	if toBlockIndex == 0 {
		toBlockIndex = ch.GetLatestBlockInfo().BlockIndex()
	}
	if fromBlockIndex > toBlockIndex {
		return nil
	}
	ret := make([]*blocklog.RequestReceipt, 0)
	for i := fromBlockIndex; i <= toBlockIndex; i++ {
		recs := ch.GetRequestReceiptsForBlock(i)
		require.True(ch.Env.T, i == 0 || len(recs) != 0)
		ret = append(ret, recs...)
	}
	return ret
}

func (ch *Chain) GetRequestReceiptsForBlockRangeAsStrings(fromBlockIndex, toBlockIndex uint32) []string {
	recs := ch.GetRequestReceiptsForBlockRange(fromBlockIndex, toBlockIndex)
	ret := make([]string, len(recs))
	for i := range ret {
		ret[i] = recs[i].String()
	}
	return ret
}

func (ch *Chain) GetControlAddresses() *isc.ControlAddresses {
	outs, err := ch.LatestChainOutputs(chaintypes.ConfirmedState)
	if err != nil {
		return nil
	}
	anchorOutput := outs.AnchorOutput
	controlAddr := &isc.ControlAddresses{
		StateAddress:     anchorOutput.StateController(),
		GoverningAddress: anchorOutput.GovernorAddress(),
		SinceBlockIndex:  anchorOutput.StateIndex,
	}
	return controlAddr
}

// AddAllowedStateController adds the address to the allowed state controlled address list
func (ch *Chain) AddAllowedStateController(addr iotago.Address, keyPair *cryptolib.KeyPair) error {
	req := NewCallParams(governance.FuncAddAllowedStateControllerAddress.Message(addr)).
		WithMaxAffordableGasBudget()
	_, err := ch.PostRequestSync(req, keyPair)
	return err
}

// AddAllowedStateController adds the address to the allowed state controlled address list
func (ch *Chain) RemoveAllowedStateController(addr iotago.Address, keyPair *cryptolib.KeyPair) error {
	req := NewCallParams(governance.FuncRemoveAllowedStateControllerAddress.Message(addr)).
		WithMaxAffordableGasBudget()
	_, err := ch.PostRequestSync(req, keyPair)
	return err
}

// AddAllowedStateController adds the address to the allowed state controlled address list
func (ch *Chain) GetAllowedStateControllerAddresses() []iotago.Address {
	res, err := ch.CallView(governance.ViewGetAllowedStateControllerAddresses.Message())
	require.NoError(ch.Env.T, err)
	return lo.Must(governance.ViewGetAllowedStateControllerAddresses.Output.Decode(res))
}

// RotateStateController rotates the chain to the new controller address.
// We assume self-governed chain here.
// Mostly use for the testing of committee rotation logic, otherwise not much needed for smart contract testing
func (ch *Chain) RotateStateController(newStateAddr iotago.Address, newStateKeyPair, ownerKeyPair *cryptolib.KeyPair) error {
	req := NewCallParams(governance.FuncRotateStateController.Message(newStateAddr)).
		WithMaxAffordableGasBudget()
	result := ch.postRequestSyncTxSpecial(req, ownerKeyPair)
	if result.Receipt.Error == nil {
		ch.StateControllerAddress = newStateAddr
		ch.StateControllerKeyPair = newStateKeyPair
	}
	return ch.ResolveVMError(result.Receipt.Error).AsGoError()
}

func (ch *Chain) postRequestSyncTxSpecial(req *CallParams, keyPair *cryptolib.KeyPair) *vm.RequestResult {
	tx, _, err := ch.RequestFromParamsToLedger(req, keyPair)
	require.NoError(ch.Env.T, err)
	reqs, err := ch.Env.RequestsForChain(tx.Transaction, ch.ChainID)
	require.NoError(ch.Env.T, err)
	results := ch.RunRequestsSync(reqs, "postSpecial")
	return results[0]
}

type L1L2AddressAssets struct {
	Address  iotago.Address
	AssetsL1 *isc.Assets
	AssetsL2 *isc.Assets
}

func (a *L1L2AddressAssets) String() string {
	return fmt.Sprintf("Address: %s\nL1 ftokens:\n  %s\nL2 ftokens:\n  %s", a.Address, a.AssetsL1, a.AssetsL2)
}

func (ch *Chain) L1L2Funds(addr iotago.Address) *L1L2AddressAssets {
	return &L1L2AddressAssets{
		Address:  addr,
		AssetsL1: ch.Env.L1Assets(addr),
		AssetsL2: ch.L2Assets(isc.NewAgentID(addr)),
	}
}

func (ch *Chain) GetL2FundsFromFaucet(agentID isc.AgentID, baseTokens ...iotago.BaseToken) {
	// deterministically find a L1 address that has 0 balance on L2
	walletKey, walletAddr := func() (*cryptolib.KeyPair, iotago.Address) {
		masterSeed := []byte("GetL2FundsFromFaucet")
		i := uint32(0)
		for {
			ss := cryptolib.SubSeed(masterSeed, i, testutil.L1API.ProtocolParameters().Bech32HRP())
			key, addr := ch.Env.NewKeyPair(&ss)
			_, err := ch.Env.GetFundsFromFaucet(addr)
			require.NoError(ch.Env.T, err)
			if ch.L2BaseTokens(isc.NewAgentID(addr)) == 0 {
				return key, addr
			}
			i++
		}
	}()

	var amount iotago.BaseToken
	if len(baseTokens) > 0 {
		amount = baseTokens[0]
	} else {
		amount = ch.Env.L1BaseTokens(walletAddr)/2 - TransferAllowanceToGasBudgetBaseTokens
	}
	err := ch.TransferAllowanceTo(
		isc.NewAssetsBaseTokens(amount),
		agentID,
		walletKey,
	)
	require.NoError(ch.Env.T, err)
}

// AttachToRequestProcessed implements chain.Chain
func (*Chain) AttachToRequestProcessed(func(isc.RequestID)) context.CancelFunc {
	panic("unimplemented")
}

// ResolveError implements chain.Chain
func (ch *Chain) ResolveError(e *isc.UnresolvedVMError) (*isc.VMError, error) {
	return ch.ResolveVMError(e), nil
}

// ConfigUpdated implements chain.Chain
func (*Chain) ConfigUpdated(accessNodes []*cryptolib.PublicKey) {
	panic("unimplemented")
}

// ServersUpdated implements chain.Chain
func (*Chain) ServersUpdated(serverNodes []*cryptolib.PublicKey) {
	panic("unimplemented")
}

// GetChainMetrics implements chain.Chain
func (ch *Chain) GetChainMetrics() *metrics.ChainMetrics {
	return ch.metrics
}

// GetConsensusPipeMetrics implements chain.Chain
func (*Chain) GetConsensusPipeMetrics() chaintypes.ConsensusPipeMetrics {
	panic("unimplemented")
}

// GetConsensusWorkflowStatus implements chain.Chain
func (*Chain) GetConsensusWorkflowStatus() chaintypes.ConsensusWorkflowStatus {
	panic("unimplemented")
}

// Store implements chain.Chain
func (ch *Chain) Store() indexedstore.IndexedStore {
	return ch.store
}

// GetTimeData implements chain.Chain
func (*Chain) GetTimeData() time.Time {
	panic("unimplemented")
}

// LatestChainOutputs implements chain.Chain
func (ch *Chain) LatestChainOutputs(freshness chaintypes.StateFreshness) (*isc.ChainOutputs, error) {
	return ch.GetChainOutputsFromL1(), nil
}

// LatestState implements chain.Chain
func (ch *Chain) LatestState(freshness chaintypes.StateFreshness) (state.State, error) {
	if freshness == chaintypes.ActiveOrCommittedState || freshness == chaintypes.ActiveState {
		return ch.store.LatestState()
	}
	outs := ch.GetChainOutputsFromL1()
	l1c, err := transaction.L1CommitmentFromAnchorOutput(outs.AnchorOutput)
	if err != nil {
		panic(err)
	}
	st, err := ch.store.StateByTrieRoot(l1c.TrieRoot())
	if err != nil {
		panic(err)
	}
	return st, nil
}

func (ch *Chain) LatestBlock() state.Block {
	b, err := ch.store.LatestBlock()
	require.NoError(ch.Env.T, err)
	return b
}

func (ch *Chain) Nonce(agentID isc.AgentID) uint64 {
	if evmAgentID, ok := agentID.(*isc.EthereumAddressAgentID); ok {
		nonce, err := ch.EVM().TransactionCount(evmAgentID.EthAddress(), nil)
		require.NoError(ch.Env.T, err)
		return nonce
	}
	res, err := ch.CallView(accounts.ViewGetAccountNonce.Message(&agentID))
	require.NoError(ch.Env.T, err)
	return lo.Must(accounts.ViewGetAccountNonce.Output.Decode(res))
}

// ReceiveOffLedgerRequest implements chain.Chain
func (*Chain) ReceiveOffLedgerRequest(request isc.OffLedgerRequest, sender *cryptolib.PublicKey) error {
	panic("unimplemented")
}

// AwaitRequestProcessed implements chain.Chain
func (*Chain) AwaitRequestProcessed(ctx context.Context, requestID isc.RequestID, confirmed bool) <-chan *blocklog.RequestReceipt {
	panic("unimplemented")
}

func (ch *Chain) LatestBlockIndex() uint32 {
	return ch.GetLatestBlockInfo().BlockIndex()
}

func (ch *Chain) GetMempoolContents() io.Reader {
	panic("unimplemented")
}

func (ch *Chain) L1APIProvider() iotago.APIProvider {
	return ch.Env.L1APIProvider()
}

func (ch *Chain) TokenInfo() *api.InfoResBaseToken {
	return ch.Env.TokenInfo()
}<|MERGE_RESOLUTION|>--- conflicted
+++ resolved
@@ -146,13 +146,8 @@
 		// blob exists, return hash of existing
 		return expectedHash, nil
 	}
-<<<<<<< HEAD
 	req := NewCallParams(blob.FuncStoreBlob.Message(fields))
-	g, _, err := ch.EstimateGasOffLedger(req, nil, true)
-=======
-	req := NewCallParams(blob.Contract.Name, blob.FuncStoreBlob.Name, params...)
 	_, estimate, err := ch.EstimateGasOffLedger(req, nil, true)
->>>>>>> 2e9648c7
 	if err != nil {
 		return [32]byte{}, err
 	}
