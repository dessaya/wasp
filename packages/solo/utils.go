--- conflicted
+++ resolved
@@ -1,23 +1,8 @@
 package solo
 
 import (
-<<<<<<< HEAD
-	"fmt"
-	"math/big"
-
-	"github.com/samber/lo"
-
-	iotago "github.com/iotaledger/iota.go/v4"
 	"github.com/iotaledger/wasp/packages/cryptolib"
 	"github.com/iotaledger/wasp/packages/isc"
-	"github.com/iotaledger/wasp/packages/kv"
-	"github.com/iotaledger/wasp/packages/testutil"
-	"github.com/iotaledger/wasp/packages/util"
-	"github.com/iotaledger/wasp/packages/vm/core/accounts"
-=======
-	"github.com/iotaledger/wasp/packages/cryptolib"
-	"github.com/iotaledger/wasp/packages/isc"
->>>>>>> 01f56f20
 	"github.com/iotaledger/wasp/packages/vm/core/root"
 )
 
@@ -58,67 +43,4 @@
 		return nil, err
 	}
 	return requestsFromSignedTx[ch.ChainID][0], nil
-<<<<<<< HEAD
-}
-
-// only used in internal tests and solo
-func CheckLedger(v isc.SchemaVersion, state kv.KVStoreReader, checkpoint string) {
-	t := accounts.GetTotalL2FungibleTokens(v, state, testutil.TokenInfo)
-	c := calcL2TotalFungibleTokens(v, state)
-	if !t.Equals(c) {
-		panic(fmt.Sprintf("inconsistent on-chain account ledger @ checkpoint '%s'\n total assets: %s\ncalc total: %s\n",
-			checkpoint, t, c))
-	}
-
-	totalAccNFTs := accounts.GetTotalL2NFTs(state)
-	if len(lo.FindDuplicates(totalAccNFTs)) != 0 {
-		panic(fmt.Sprintf("inconsistent on-chain account ledger @ checkpoint '%s'\n duplicate NFTs\n", checkpoint))
-	}
-	calculatedNFTs := calcL2TotalNFTs(state)
-	if len(lo.FindDuplicates(calculatedNFTs)) != 0 {
-		panic(fmt.Sprintf("inconsistent on-chain account ledger @ checkpoint '%s'\n duplicate NFTs\n", checkpoint))
-	}
-	left, right := lo.Difference(calculatedNFTs, totalAccNFTs)
-	if len(left)+len(right) != 0 {
-		panic(fmt.Sprintf("inconsistent on-chain account ledger @ checkpoint '%s'\n NFTs don't match\n", checkpoint))
-	}
-}
-
-func calcL2TotalFungibleTokens(v isc.SchemaVersion, state kv.KVStoreReader) *isc.FungibleTokens {
-	ret := isc.NewEmptyFungibleTokens()
-	totalBaseTokens := big.NewInt(0)
-
-	accounts.AllAccountsMapR(state).IterateKeys(func(accountKey []byte) bool {
-		// add all native tokens owned by each account
-		accounts.NativeTokensMapR(state, kv.Key(accountKey)).Iterate(func(idBytes []byte, val []byte) bool {
-			ret.AddNativeTokens(
-				lo.Must(isc.NativeTokenIDFromBytes(idBytes)),
-				new(big.Int).SetBytes(val),
-			)
-			return true
-		})
-		// use the full decimals for each account, so no dust balance is lost in the calculation
-		baseTokensFullDecimals := accounts.GetBaseTokensFullDecimals(v)(state, kv.Key(accountKey))
-		totalBaseTokens = new(big.Int).Add(totalBaseTokens, baseTokensFullDecimals)
-		return true
-	})
-
-	// convert from 18 decimals, remainder must be 0
-	ret.BaseTokens = util.MustEthereumDecimalsToBaseTokenDecimalsExact(totalBaseTokens, testutil.TokenInfo.Decimals)
-	return ret
-}
-
-func calcL2TotalNFTs(state kv.KVStoreReader) []iotago.NFTID {
-	var ret []iotago.NFTID
-	accounts.AllAccountsMapR(state).IterateKeys(func(key []byte) bool {
-		agentID, err := isc.AgentIDFromBytes(key) // obs: this can only be done because the key saves the entire bytes of agentID, unlike the BaseTokens/NativeTokens accounting
-		if err != nil {
-			panic(fmt.Errorf("calcL2TotalNFTs: %w", err))
-		}
-		ret = append(ret, accounts.GetAccountNFTs(state, agentID)...)
-		return true
-	})
-	return ret
-=======
->>>>>>> 01f56f20
 }