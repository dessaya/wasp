--- conflicted
+++ resolved
@@ -204,22 +204,10 @@
 	return err
 }
 
-<<<<<<< HEAD
 func (ch *Chain) MintTokens(sn uint32, amount *big.Int, user *cryptolib.KeyPair) error {
 	req := NewCallParams(accounts.FuncFoundryModifySupply.MintTokens(sn, amount)).
 		WithAllowance(isc.NewAssetsBaseTokens(allowanceForModifySupply)) // enough allowance is needed for the storage deposit when token is minted first on the chain
-	_, rec, err := ch.EstimateGasOnLedger(req, user, true)
-=======
-func (ch *Chain) MintTokens(foundry, amount interface{}, user *cryptolib.KeyPair) error {
-	req := NewCallParams(accounts.Contract.Name, accounts.FuncFoundryModifySupply.Name,
-		accounts.ParamFoundrySN, toFoundrySN(foundry),
-		accounts.ParamSupplyDeltaAbs, util.ToBigInt(amount),
-	).
-		WithAllowance(isc.NewAssetsBaseTokens(allowanceForModifySupply)). // enough allowance is needed for the storage deposit when token is minted first on the chain
-		WithMaxAffordableGasBudget()
-
 	_, rec, err := ch.EstimateGasOnLedger(req, user)
->>>>>>> 66587b68
 	if err != nil {
 		return err
 	}
